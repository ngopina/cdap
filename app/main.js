console.time(PKG.name);

angular
  .module(PKG.name, [

    angular.module(PKG.name+'.features', [
      PKG.name+'.feature.home',
      PKG.name+'.feature.foo',
      PKG.name+'.feature.login'
    ]).name,

    angular.module(PKG.name+'.commons', [

      angular.module(PKG.name+'.services', [
        PKG.name+'.config',
        'ngAnimate',
        'ngSanitize',
        // 'ngResource',
        'ngStorage',
        'ui.router',
<<<<<<< HEAD
        'cask-angular-theme',
        'cask-angular-focus'
=======
        'cask-angular-window-manager',
        'cask-angular-theme'
>>>>>>> 6374c5c7
      ]).name,

      angular.module(PKG.name+'.filters', [
        PKG.name+'.services',
        'cask-angular-capitalize'
      ]).name,

      'mgcrea.ngStrap.alert',
      'mgcrea.ngStrap.tooltip',
      'mgcrea.ngStrap.popover',
      'mgcrea.ngStrap.dropdown',
      'mgcrea.ngStrap.collapse',
      'mgcrea.ngStrap.button',
      'mgcrea.ngStrap.tab',
      'mgcrea.ngStrap.modal'

    ]).name,

    'angular-loading-bar'
  ])

  .run(function ($rootScope, $state, $stateParams) {
    // It's very handy to add references to $state and $stateParams to the $rootScope
    // so that you can access them from any scope within your applications.For example,
    // <li ng-class="{ active: $state.includes('contacts.list') }"> will set the <li>
    // to active whenever 'contacts.list' or one of its decendents is active.
    $rootScope.$state = $state;
    $rootScope.$stateParams = $stateParams;
  })


  .config(function ($locationProvider) {
    $locationProvider.html5Mode(true);
  })

  .config(function ($alertProvider) {
    angular.extend($alertProvider.defaults, {
      animation: 'am-fade-and-scale',
      container: '#alerts > .container',
      duration: 3
    });
  })

  .config(function ($compileProvider) {
    $compileProvider.aHrefSanitizationWhitelist(
      /^\s*(https?|ftp|mailto|tel|file|blob):/
    );
  })

  .config(function (cfpLoadingBarProvider) {
    cfpLoadingBarProvider.includeSpinner = false;
  })

  .config(function (caskThemeProvider) {
    caskThemeProvider.setThemes([
      'default',
      'yellow'
    ]);
  })


  .run(function ($rootScope, MYSOCKET_EVENT, $alert) {

    $rootScope.$on(MYSOCKET_EVENT.closed, function (angEvent, sockEvent) {
      $alert({
        title: 'Error',
        content: sockEvent.reason || 'could not connect to the server',
        type: 'danger'
      });
    });

    $rootScope.$on(MYSOCKET_EVENT.message, function (angEvent, data) {
      if(data.warning) {
        $alert({
          content: data.warning,
          type: 'warning'
        });
      }
    });
  })

  /**
   * BodyCtrl
   * attached to the <body> tag, mostly responsible for
   *  setting the className based events from $state and caskTheme
   */
  .controller('BodyCtrl', function ($scope, caskTheme, CASK_THEME_EVENT) {

    var activeThemeClass = caskTheme.getClassName();


    $scope.$on(CASK_THEME_EVENT.changed, function (event, newClassName) {
      if(!event.defaultPrevented) {
        $scope.bodyClass = $scope.bodyClass.replace(activeThemeClass, newClassName);
        activeThemeClass = newClassName;
      }
    });


    $scope.$on('$stateChangeSuccess', function (event, state) {
      var classes = [];
      if(state.data && state.data.bodyClass) {
        classes = [state.data.bodyClass];
      }
      else {
        var parts = state.name.split('.'),
            count = parts.length + 1;
        while (1<count--) {
          classes.push('state-' + parts.slice(0,count).join('-'));
        }
      }

      classes.push(activeThemeClass);

      $scope.bodyClass = classes.join(' ');
    });



    console.timeEnd(PKG.name);
  });
<|MERGE_RESOLUTION|>--- conflicted
+++ resolved
@@ -18,13 +18,8 @@
         // 'ngResource',
         'ngStorage',
         'ui.router',
-<<<<<<< HEAD
-        'cask-angular-theme',
-        'cask-angular-focus'
-=======
         'cask-angular-window-manager',
         'cask-angular-theme'
->>>>>>> 6374c5c7
       ]).name,
 
       angular.module(PKG.name+'.filters', [
