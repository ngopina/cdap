--- conflicted
+++ resolved
@@ -71,12 +71,7 @@
       assertProgramRunning(programClient, flow);
 
       LOG.info("Getting flow history");
-<<<<<<< HEAD
       programClient.getAllProgramRuns(flow, 0, Long.MAX_VALUE, Integer.MAX_VALUE);
-=======
-      programClient.getAllProgramRuns(FakeApp.NAME, ProgramType.FLOW, FakeFlow.NAME, 0, Long.MAX_VALUE,
-                                      Integer.MAX_VALUE);
->>>>>>> 7f1ab219
 
       LOG.info("Scaling flowlet");
       Assert.assertEquals(1, programClient.getFlowletInstances(flowlet));
@@ -90,10 +85,10 @@
       testWorkflowCommand(Id.Program.from(app, ProgramType.WORKFLOW, FakeWorkflow.NAME));
 
       LOG.info("Starting flow with debug");
-      programClient.start(FakeApp.NAME, ProgramType.FLOW, FakeFlow.NAME, true);
-      assertProgramRunning(programClient, FakeApp.NAME, ProgramType.FLOW, FakeFlow.NAME);
-      programClient.stop(FakeApp.NAME, ProgramType.FLOW, FakeFlow.NAME);
-      assertProgramStopped(programClient, FakeApp.NAME, ProgramType.FLOW, FakeFlow.NAME);
+      programClient.start(flow, true);
+      assertProgramRunning(programClient, flow);
+      programClient.stop(flow);
+      assertProgramStopped(programClient, flow);
     } finally {
       appClient.delete(app);
     }
