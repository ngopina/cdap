/*
 * Copyright © 2015 Cask Data, Inc.
 *
 * Licensed under the Apache License, Version 2.0 (the "License"); you may not
 * use this file except in compliance with the License. You may obtain a copy of
 * the License at
 *
 * http://www.apache.org/licenses/LICENSE-2.0
 *
 * Unless required by applicable law or agreed to in writing, software
 * distributed under the License is distributed on an "AS IS" BASIS, WITHOUT
 * WARRANTIES OR CONDITIONS OF ANY KIND, either express or implied. See the
 * License for the specific language governing permissions and limitations under
 * the License.
 */

package co.cask.cdap.client;

import co.cask.cdap.client.app.AppReturnsArgs;
import co.cask.cdap.client.app.FakeApp;
import co.cask.cdap.client.common.ClientTestBase;
import co.cask.cdap.common.conf.Constants;
import co.cask.cdap.common.exception.NotFoundException;
import co.cask.cdap.common.exception.ProgramNotFoundException;
import co.cask.cdap.proto.Id;
import co.cask.cdap.proto.NamespaceMeta;
import co.cask.cdap.proto.ProgramType;
import co.cask.cdap.test.XSlowTests;
import co.cask.common.http.HttpMethod;
import co.cask.common.http.HttpRequest;
import co.cask.common.http.HttpRequests;
import co.cask.common.http.HttpResponse;
import com.google.common.collect.ImmutableMap;
import com.google.common.collect.Maps;
import com.google.gson.Gson;
import org.junit.Assert;
import org.junit.Before;
import org.junit.Test;
import org.junit.experimental.categories.Category;

import java.io.File;
import java.net.HttpURLConnection;
import java.net.URL;
import java.util.Map;

import static org.junit.Assert.assertEquals;

/**
 * Test for {@link PreferencesClient}
 */
@Category(XSlowTests.class)
public class PreferencesClientTestRun extends ClientTestBase {

  private static final Gson GSON = new Gson();
  private static final Id.Namespace NAMESPACE = Id.Namespace.DEFAULT;
  private static final Id.Application FAKE_APP_ID = Id.Application.from(NAMESPACE, FakeApp.NAME);

  private PreferencesClient client;
  private ApplicationClient appClient;
  private ServiceClient serviceClient;
  private ProgramClient programClient;
  private NamespaceClient namespaceClient;

  @Before
  public void setUp() throws Throwable {
    super.setUp();
    client = new PreferencesClient(clientConfig);
    appClient = new ApplicationClient(clientConfig);
    serviceClient = new ServiceClient(clientConfig);
    programClient = new ProgramClient(clientConfig);
    namespaceClient = new NamespaceClient(clientConfig);
  }

  @Test
  public void testProgramAPI() throws Exception {
    Map<String, String> propMap = Maps.newHashMap();
    propMap.put("key", "instance");
    File jarFile = createAppJarFile(AppReturnsArgs.class);
    appClient.deploy(NAMESPACE, jarFile);
    Id.Application app = Id.Application.from(NAMESPACE, AppReturnsArgs.NAME);
    Id.Service service = Id.Service.from(app, AppReturnsArgs.SERVICE);

    try {
      client.setInstancePreferences(propMap);
      Map<String, String> setMap = Maps.newHashMap();
      setMap.put("saved", "args");
<<<<<<< HEAD

      programClient.setRuntimeArgs(service, setMap);
      assertEquals(setMap, programClient.getRuntimeArgs(service));
      programClient.start(service, ImmutableMap.of("run", "value"));
      assertProgramRunning(programClient, service);
=======
      programClient.setRuntimeArgs(AppReturnsArgs.NAME, ProgramType.SERVICE, AppReturnsArgs.SERVICE, setMap);
      assertEquals(setMap, programClient.getRuntimeArgs(AppReturnsArgs.NAME, ProgramType.SERVICE,
                                                        AppReturnsArgs.SERVICE));
      programClient.start(AppReturnsArgs.NAME, ProgramType.SERVICE, AppReturnsArgs.SERVICE, false,
                          ImmutableMap.of("run", "value"));
      assertProgramRunning(programClient, AppReturnsArgs.NAME, ProgramType.SERVICE, AppReturnsArgs.SERVICE);
>>>>>>> 7f1ab219
      propMap.put("run", "value");
      propMap.putAll(setMap);

      URL serviceURL = new URL(serviceClient.getServiceURL(service), AppReturnsArgs.ENDPOINT);
      HttpRequest request = HttpRequest.builder(HttpMethod.GET, serviceURL).build();
      HttpResponse response = HttpRequests.execute(request);
      assertEquals(HttpURLConnection.HTTP_OK, response.getResponseCode());
      assertEquals(GSON.toJson(propMap), response.getResponseBodyAsString());
      programClient.stop(service);
      assertProgramStopped(programClient, service);

      client.deleteInstancePreferences();
      programClient.start(service);
      assertProgramRunning(programClient, service);
      propMap.remove("key");
      propMap.remove("run");

      serviceURL = new URL(serviceClient.getServiceURL(service), AppReturnsArgs.ENDPOINT);
      request = HttpRequest.builder(HttpMethod.GET, serviceURL).build();
      response = HttpRequests.execute(request);
      assertEquals(HttpURLConnection.HTTP_OK, response.getResponseCode());
      assertEquals(GSON.toJson(propMap), response.getResponseBodyAsString());
      programClient.stop(service);
      assertProgramStopped(programClient, service);

      propMap.clear();
      programClient.setRuntimeArgs(service, propMap);
      programClient.start(service);
      assertProgramRunning(programClient, service);
      serviceURL = new URL(serviceClient.getServiceURL(service), AppReturnsArgs.ENDPOINT);
      request = HttpRequest.builder(HttpMethod.GET, serviceURL).build();
      response = HttpRequests.execute(request);
      assertEquals(HttpURLConnection.HTTP_OK, response.getResponseCode());
      assertEquals(GSON.toJson(propMap), response.getResponseBodyAsString());
    } finally {
      programClient.stop(service);
      assertProgramStopped(programClient, service);
      appClient.delete(app);
    }
  }

  @Test
  public void testPreferences() throws Exception {
    Id.Namespace namespace = Id.Namespace.DEFAULT;
    Id.Namespace invalidNamespace = Id.Namespace.from("invalid");
    namespaceClient.create(new NamespaceMeta.Builder().setName(invalidNamespace.getId()).build());

    Map<String, String> propMap = client.getInstancePreferences();
    Assert.assertEquals(ImmutableMap.<String, String>of(), propMap);
    propMap.put("k1", "instance");
    client.setInstancePreferences(propMap);
    Assert.assertEquals(propMap, client.getInstancePreferences());

    File jarFile = createAppJarFile(FakeApp.class);
    appClient.deploy(namespace, jarFile);

    try {
      propMap.put("k1", "namespace");
      client.setNamespacePreferences(Constants.DEFAULT_NAMESPACE_ID, propMap);
      Assert.assertEquals(propMap, client.getNamespacePreferences(Constants.DEFAULT_NAMESPACE_ID, true));
      Assert.assertEquals(propMap, client.getNamespacePreferences(Constants.DEFAULT_NAMESPACE_ID, false));
      Assert.assertTrue(client.getNamespacePreferences(invalidNamespace, false).isEmpty());
      Assert.assertEquals("instance", client.getNamespacePreferences(invalidNamespace, true).get("k1"));

      client.deleteNamespacePreferences(Constants.DEFAULT_NAMESPACE_ID);
      propMap.put("k1", "instance");
      Assert.assertEquals(propMap, client.getNamespacePreferences(Constants.DEFAULT_NAMESPACE_ID, true));
      Assert.assertEquals(ImmutableMap.<String, String>of(),
                          client.getNamespacePreferences(Constants.DEFAULT_NAMESPACE_ID, false));

      propMap.put("k1", "namespace");
      client.setNamespacePreferences(Constants.DEFAULT_NAMESPACE_ID, propMap);
      Assert.assertEquals(propMap, client.getNamespacePreferences(Constants.DEFAULT_NAMESPACE_ID, true));
      Assert.assertEquals(propMap, client.getNamespacePreferences(Constants.DEFAULT_NAMESPACE_ID, false));

      propMap.put("k1", "application");
      client.setApplicationPreferences(FAKE_APP_ID, propMap);
      Assert.assertEquals(propMap, client.getApplicationPreferences(FAKE_APP_ID, true));
      Assert.assertEquals(propMap, client.getApplicationPreferences(FAKE_APP_ID, false));

      propMap.put("k1", "program");
      Id.Program flow = Id.Program.from(FAKE_APP_ID, ProgramType.FLOW, FakeApp.FLOWS.get(0));
      client.setProgramPreferences(flow, propMap);
      Assert.assertEquals(propMap, client.getProgramPreferences(flow, true));
      Assert.assertEquals(propMap, client.getProgramPreferences(flow, false));
      client.deleteProgramPreferences(flow);

      propMap.put("k1", "application");
      Assert.assertTrue(client.getProgramPreferences(flow, false).isEmpty());
      Assert.assertEquals(propMap, client.getProgramPreferences(flow, true));

      client.deleteApplicationPreferences(FAKE_APP_ID);

      propMap.put("k1", "namespace");
      Assert.assertTrue(client.getApplicationPreferences(FAKE_APP_ID, false).isEmpty());
      Assert.assertEquals(propMap, client.getApplicationPreferences(FAKE_APP_ID, true));
      Assert.assertEquals(propMap, client.getProgramPreferences(flow, true));

      client.deleteNamespacePreferences(Constants.DEFAULT_NAMESPACE_ID);
      propMap.put("k1", "instance");
      Assert.assertTrue(client.getNamespacePreferences(Constants.DEFAULT_NAMESPACE_ID, false).isEmpty());
      Assert.assertEquals(propMap, client.getNamespacePreferences(Constants.DEFAULT_NAMESPACE_ID, true));
      Assert.assertEquals(propMap, client.getApplicationPreferences(FAKE_APP_ID, true));
      Assert.assertEquals(propMap, client.getProgramPreferences(flow, true));

      client.deleteInstancePreferences();
      propMap.clear();
      Assert.assertEquals(propMap, client.getInstancePreferences());
      Assert.assertEquals(propMap, client.getNamespacePreferences(Constants.DEFAULT_NAMESPACE_ID, true));
      Assert.assertEquals(propMap, client.getNamespacePreferences(Constants.DEFAULT_NAMESPACE_ID, true));
      Assert.assertEquals(propMap, client.getApplicationPreferences(FAKE_APP_ID, true));
      Assert.assertEquals(propMap, client.getProgramPreferences(flow, true));


      //Test Deleting Application
      propMap.put("k1", "application");
      client.setApplicationPreferences(FAKE_APP_ID, propMap);
      Assert.assertEquals(propMap, client.getApplicationPreferences(FAKE_APP_ID, false));

      propMap.put("k1", "program");
      client.setProgramPreferences(flow, propMap);
      Assert.assertEquals(propMap, client.getProgramPreferences(flow, false));

      appClient.delete(FAKE_APP_ID);
      // deleting the app should have deleted the preferences that were stored. so deploy the app and check
      // if the preferences are empty. we need to deploy the app again since getting preferences of non-existent apps
      // is not allowed by the API.
      appClient.deploy(NAMESPACE, jarFile);
      propMap.clear();
      Assert.assertEquals(propMap, client.getApplicationPreferences(FAKE_APP_ID, false));
      Assert.assertEquals(propMap, client.getProgramPreferences(flow, false));
    } finally {
      appClient.delete(FAKE_APP_ID);
      namespaceClient.delete(invalidNamespace.getId());
    }
  }

  @Test
  public void testDeletingNamespace() throws Exception {
    Map<String, String> propMap = Maps.newHashMap();
    propMap.put("k1", "namespace");

    Id.Namespace myspace = Id.Namespace.from("myspace");
    namespaceClient.create(new NamespaceMeta.Builder().setName(myspace.getId()).build());

    client.setNamespacePreferences(myspace, propMap);
    Assert.assertEquals(propMap, client.getNamespacePreferences(myspace, false));
    Assert.assertEquals(propMap, client.getNamespacePreferences(myspace, true));

    namespaceClient.delete(myspace.getId());
    namespaceClient.create(new NamespaceMeta.Builder().setName(myspace.getId()).build());
    Assert.assertTrue(client.getNamespacePreferences(myspace, false).isEmpty());
    Assert.assertTrue(client.getNamespacePreferences(myspace, true).isEmpty());

    namespaceClient.delete(myspace.getId());
  }

  @Test(expected = NotFoundException.class)
  public void testInvalidNamespace() throws Exception {
    Id.Namespace somespace = Id.Namespace.from("somespace");
    client.setNamespacePreferences(somespace, ImmutableMap.of("k1", "v1"));
  }

  @Test(expected = NotFoundException.class)
  public void testInvalidApplication() throws Exception {
    Id.Application someapp = Id.Application.from("somespace", "someapp");
    client.getApplicationPreferences(someapp, true);
  }

  @Test(expected = ProgramNotFoundException.class)
  public void testInvalidProgram() throws Exception {
    Id.Application someapp = Id.Application.from("somespace", "someapp");
    client.deleteProgramPreferences(Id.Program.from(someapp, ProgramType.FLOW, "myflow"));
  }
}<|MERGE_RESOLUTION|>--- conflicted
+++ resolved
@@ -84,20 +84,12 @@
       client.setInstancePreferences(propMap);
       Map<String, String> setMap = Maps.newHashMap();
       setMap.put("saved", "args");
-<<<<<<< HEAD
 
       programClient.setRuntimeArgs(service, setMap);
       assertEquals(setMap, programClient.getRuntimeArgs(service));
-      programClient.start(service, ImmutableMap.of("run", "value"));
+      programClient.start(service, false, ImmutableMap.of("run", "value"));
       assertProgramRunning(programClient, service);
-=======
-      programClient.setRuntimeArgs(AppReturnsArgs.NAME, ProgramType.SERVICE, AppReturnsArgs.SERVICE, setMap);
-      assertEquals(setMap, programClient.getRuntimeArgs(AppReturnsArgs.NAME, ProgramType.SERVICE,
-                                                        AppReturnsArgs.SERVICE));
-      programClient.start(AppReturnsArgs.NAME, ProgramType.SERVICE, AppReturnsArgs.SERVICE, false,
-                          ImmutableMap.of("run", "value"));
-      assertProgramRunning(programClient, AppReturnsArgs.NAME, ProgramType.SERVICE, AppReturnsArgs.SERVICE);
->>>>>>> 7f1ab219
+
       propMap.put("run", "value");
       propMap.putAll(setMap);
 
