/*
 * Copyright © 2015 Cask Data, Inc.
 *
 * Licensed under the Apache License, Version 2.0 (the "License"); you may not
 * use this file except in compliance with the License. You may obtain a copy of
 * the License at
 *
 * http://www.apache.org/licenses/LICENSE-2.0
 *
 * Unless required by applicable law or agreed to in writing, software
 * distributed under the License is distributed on an "AS IS" BASIS, WITHOUT
 * WARRANTIES OR CONDITIONS OF ANY KIND, either express or implied. See the
 * License for the specific language governing permissions and limitations under
 * the License.
 */

package co.cask.cdap.test;

import co.cask.cdap.api.app.Application;
import co.cask.cdap.cli.util.InstanceURIParser;
import co.cask.cdap.client.ApplicationClient;
import co.cask.cdap.client.DatasetClient;
import co.cask.cdap.client.MetaClient;
import co.cask.cdap.client.MetricsClient;
import co.cask.cdap.client.NamespaceClient;
import co.cask.cdap.client.ProgramClient;
import co.cask.cdap.client.StreamClient;
import co.cask.cdap.client.config.ClientConfig;
import co.cask.cdap.client.util.RESTClient;
import co.cask.cdap.common.conf.CConfiguration;
import co.cask.cdap.common.conf.Constants;
import co.cask.cdap.common.exception.NotFoundException;
import co.cask.cdap.common.exception.ProgramNotFoundException;
import co.cask.cdap.common.exception.UnauthorizedException;
import co.cask.cdap.data2.datafabric.DefaultDatasetNamespace;
import co.cask.cdap.proto.ApplicationRecord;
import co.cask.cdap.proto.DatasetSpecificationSummary;
import co.cask.cdap.proto.Id;
import co.cask.cdap.proto.NamespaceMeta;
import co.cask.cdap.proto.ProgramRecord;
import co.cask.cdap.proto.ProgramType;
import co.cask.cdap.proto.StreamDetail;
import co.cask.cdap.security.authentication.client.AccessToken;
import com.google.common.base.Function;
import com.google.common.base.Joiner;
import com.google.common.base.Predicate;
import com.google.common.base.Throwables;
import com.google.common.collect.Iterables;
import com.google.common.collect.Lists;
import org.apache.twill.filesystem.LocalLocationFactory;
import org.junit.After;
import org.junit.Assert;
import org.junit.Before;
import org.junit.ClassRule;
import org.junit.rules.TemporaryFolder;

import java.io.File;
import java.io.IOException;
import java.net.URI;
import java.util.List;
import java.util.Map;
import java.util.concurrent.TimeUnit;
import java.util.concurrent.TimeoutException;
import javax.annotation.Nullable;

/**
 *
 */
public class IntegrationTestBase {

  @ClassRule
  public static final TemporaryFolder TEMP_FOLDER = new TemporaryFolder();

  @Before
  public void setUp() throws Exception {
<<<<<<< HEAD
    // TOOD: support multiple namespaces
    Id.Namespace namespace = Id.Namespace.DEFAULT;

    assertNoApps(namespace);
    assertNoUserDatasets(namespace);
    truncateAllStreams(namespace);
=======
    assertIsClear();
>>>>>>> 7f1ab219
  }

  @After
  public void tearDown() throws Exception {
    // TOOD: support multiple namespaces
    Id.Namespace namespace = Id.Namespace.DEFAULT;

    getTestManager().clear();
<<<<<<< HEAD
    assertNoApps(namespace);
    assertNoUserDatasets(namespace);
    // TODO: check metrics, streams, etc.
=======
    assertIsClear();
>>>>>>> 7f1ab219
  }

  protected ClientConfig createNamespacedClientConfig(ClientConfig initialClientConfig, Id.Namespace namespace) {
    ClientConfig newClientConfig = new ClientConfig.Builder(initialClientConfig).build();
    newClientConfig.setNamespace(namespace);
    return newClientConfig;
  }

  protected TestManager createTestManager(Id.Namespace namespace) {
    try {
      return new IntegrationTestManager(createNamespacedClientConfig(getClientConfig(), namespace), getRestClient(),
                                        new LocalLocationFactory(TEMP_FOLDER.newFolder()));
    } catch (IOException e) {
      throw Throwables.propagate(e);
    }
  }

  protected TestManager getTestManager() {
    return createTestManager(Id.Namespace.DEFAULT);
  }

  /**
   * If empty, start our own CDAP standalone instance for testing.
   * If not empty, use the provided remote CDAP instance for testing.
   */
  protected String getInstanceURI() {
    return System.getProperty("instanceUri", "");
  }

  /**
   * CDAP access token for making requests to secure CDAP instances.
   * Can be obtained via the CDAP authentication server.
   */
  protected String getAccessToken() {
    return System.getProperty("accessToken", "");
  }

  private void assertIsClear() throws Exception {
    // only namespace existing should be 'default'
    NamespaceClient namespaceClient = getNamespaceClient();
    List<NamespaceMeta> list = namespaceClient.list();
    Assert.assertEquals(1, list.size());
    Assert.assertEquals(Constants.DEFAULT_NAMESPACE_META, list.get(0));

    assertNoApps();
    assertNoUserDatasets();
    assertNoStreams();
    // TODO: check metrics, etc.
  }

  protected ClientConfig getClientConfig() {
    ClientConfig.Builder builder = new ClientConfig.Builder();
    builder.setConnectionConfig(InstanceURIParser.DEFAULT.parse(
      URI.create(getInstanceURI()).toString()));

    if (!getAccessToken().isEmpty()) {
      builder.setAccessToken(new AccessToken(getAccessToken(), 0L, null));
    }

    builder.setDefaultConnectTimeout(120000);
    builder.setDefaultReadTimeout(120000);
    builder.setUploadConnectTimeout(0);
    builder.setUploadConnectTimeout(0);

    return builder.build();
  }

  protected RESTClient getRestClient() {
    return new RESTClient(getClientConfig());
  }

  protected MetaClient getMetaClient() {
    return new MetaClient(getClientConfig(), getRestClient());
  }

  protected NamespaceClient getNamespaceClient() {
    return new NamespaceClient(getClientConfig(), getRestClient());
  }

  protected MetricsClient getMetricsClient() {
    return new MetricsClient(getClientConfig(), getRestClient());
  }

  protected ApplicationClient getApplicationClient() {
    return new ApplicationClient(getClientConfig(), getRestClient());
  }

  protected ProgramClient getProgramClient() {
    return new ProgramClient(getClientConfig(), getRestClient());
  }

  protected StreamClient getStreamClient() {
    return new StreamClient(getClientConfig(), getRestClient());
  }

  protected DatasetClient getDatasetClient() {
    return new DatasetClient(getClientConfig(), getRestClient());
  }

  protected Id.Namespace createNamespace(String name) throws Exception {
    Id.Namespace namespace = new Id.Namespace(name);
    NamespaceMeta namespaceMeta = new NamespaceMeta.Builder().setName(namespace).build();
    getTestManager().createNamespace(namespaceMeta);
    return namespace;
  }

  protected ApplicationManager deployApplication(Id.Namespace namespace,
                                                 Class<? extends Application> applicationClz,
                                                 File...bundleEmbeddedJars) throws IOException {
    return createTestManager(namespace).deployApplication(namespace, applicationClz, bundleEmbeddedJars);
  }

  protected ApplicationManager deployApplication(Class<? extends Application> applicationClz) throws IOException {
    return deployApplication(Id.Namespace.DEFAULT, applicationClz, new File[0]);
  }

  private boolean isUserDataset(DatasetSpecificationSummary specification) {
    final DefaultDatasetNamespace dsNamespace = new DefaultDatasetNamespace(CConfiguration.create());
    return !dsNamespace.contains(specification.getName(), Constants.SYSTEM_NAMESPACE);
  }

  private void truncateAllStreams(Id.Namespace namespace) throws IOException, UnauthorizedException {
    // TODO: check no streams once streams can be deleted instead of truncating all streams
    StreamClient streamClient = getStreamClient();
    List<StreamDetail> streamRecords = streamClient.list(namespace);
    if (streamRecords.size() > 0) {
      for (StreamDetail streamRecord : streamRecords) {
        try {
          streamClient.truncate(Id.Stream.from(namespace, streamRecord.getName()));
        } catch (Exception e) {
          Assert.fail("All existing streams must be truncated" +
                        " - failed to truncate stream '" + streamRecord.getName() + "'");
        }
      }
    }
  }

  private void assertNoUserDatasets(Id.Namespace namespace) throws Exception {
    DatasetClient datasetClient = getDatasetClient();
    List<DatasetSpecificationSummary> datasets = datasetClient.list(namespace);

    Iterable<DatasetSpecificationSummary> filteredDatasts = Iterables.filter(
      datasets, new Predicate<DatasetSpecificationSummary>() {
      @Override
      public boolean apply(@Nullable DatasetSpecificationSummary input) {
        if (input == null) {
          return true;
        }

        return isUserDataset(input);
      }
    });

    Iterable<String> filteredDatasetsNames = Iterables.transform(
      filteredDatasts, new Function<DatasetSpecificationSummary, String>() {
      @Nullable
      @Override
      public String apply(@Nullable DatasetSpecificationSummary input) {
        if (input == null) {
          throw new IllegalStateException();
        }

        return input.getName();
      }
    });

    Assert.assertFalse("Must have no user datasets, but found the following user datasets: "
                         + Joiner.on(", ").join(filteredDatasetsNames), filteredDatasts.iterator().hasNext());
  }

  private void assertNoApps(Id.Namespace namespace) throws Exception {
    ApplicationClient applicationClient = getApplicationClient();
    List<ApplicationRecord> applicationRecords = applicationClient.list(namespace);
    List<String> applicationIds = Lists.newArrayList();
    for (ApplicationRecord applicationRecord : applicationRecords) {
      applicationIds.add(applicationRecord.getName());
    }

    Assert.assertTrue("Must have no deployed apps, but found the following apps: "
                        + Joiner.on(", ").join(applicationIds), applicationRecords.isEmpty());
  }

  private void assertNoStreams() throws Exception {
    List<StreamDetail> streams = getStreamClient().list();
    List<String> streamNames = Lists.newArrayList();
    for (StreamDetail stream : streams) {
      streamNames.add(stream.getName());
    }
    Assert.assertTrue("Must have no streams, but found the following streams: "
                        + Joiner.on(", ").join(streamNames), streamNames.isEmpty());
  }

  private void verifyProgramNames(List<String> expected, List<ProgramRecord> actual) {
    Assert.assertEquals(expected.size(), actual.size());
    for (ProgramRecord actualProgramRecord : actual) {
      Assert.assertTrue(expected.contains(actualProgramRecord.getName()));
    }
  }

  private void verifyProgramNames(List<String> expected, Map<ProgramType, List<ProgramRecord>> actual) {
    verifyProgramNames(expected, convert(actual));
  }

  private List<ProgramRecord> convert(Map<ProgramType, List<ProgramRecord>> map) {
    List<ProgramRecord> result = Lists.newArrayList();
    for (List<ProgramRecord> subList : map.values()) {
      result.addAll(subList);
    }
    return result;
  }

  private void assertFlowletInstances(ProgramClient programClient, Id.Flow.Flowlet flowletId, int numInstances)
    throws IOException, NotFoundException, UnauthorizedException {

    // TODO: replace with programClient.waitForFlowletInstances()
    int actualInstances;
    int numTries = 0;
    int maxTries = 5;
    do {
      actualInstances = programClient.getFlowletInstances(flowletId);
      numTries++;
    } while (actualInstances != numInstances && numTries <= maxTries);
    Assert.assertEquals(numInstances, actualInstances);
  }

  private void assertProgramRunning(ProgramClient programClient, Id.Program programId)
    throws IOException, ProgramNotFoundException, UnauthorizedException, InterruptedException {

    assertProgramStatus(programClient, programId, "RUNNING");
  }

  private void assertProgramStopped(ProgramClient programClient, Id.Program programId)
    throws IOException, ProgramNotFoundException, UnauthorizedException, InterruptedException {

    assertProgramStatus(programClient, programId, "STOPPED");
  }

  private void assertProgramStatus(ProgramClient programClient, Id.Program programId, String programStatus)
    throws IOException, ProgramNotFoundException, UnauthorizedException, InterruptedException {

    try {
      programClient.waitForStatus(programId, programStatus, 30, TimeUnit.SECONDS);
    } catch (TimeoutException e) {
      // NO-OP
    }

    Assert.assertEquals(programStatus, programClient.getStatus(programId));
  }
}<|MERGE_RESOLUTION|>--- conflicted
+++ resolved
@@ -73,50 +73,22 @@
 
   @Before
   public void setUp() throws Exception {
-<<<<<<< HEAD
-    // TOOD: support multiple namespaces
-    Id.Namespace namespace = Id.Namespace.DEFAULT;
-
-    assertNoApps(namespace);
-    assertNoUserDatasets(namespace);
-    truncateAllStreams(namespace);
-=======
     assertIsClear();
->>>>>>> 7f1ab219
   }
 
   @After
   public void tearDown() throws Exception {
-    // TOOD: support multiple namespaces
-    Id.Namespace namespace = Id.Namespace.DEFAULT;
-
     getTestManager().clear();
-<<<<<<< HEAD
-    assertNoApps(namespace);
-    assertNoUserDatasets(namespace);
-    // TODO: check metrics, streams, etc.
-=======
     assertIsClear();
->>>>>>> 7f1ab219
-  }
-
-  protected ClientConfig createNamespacedClientConfig(ClientConfig initialClientConfig, Id.Namespace namespace) {
-    ClientConfig newClientConfig = new ClientConfig.Builder(initialClientConfig).build();
-    newClientConfig.setNamespace(namespace);
-    return newClientConfig;
-  }
-
-  protected TestManager createTestManager(Id.Namespace namespace) {
+  }
+
+  protected TestManager getTestManager() {
     try {
-      return new IntegrationTestManager(createNamespacedClientConfig(getClientConfig(), namespace), getRestClient(),
+      return new IntegrationTestManager(getClientConfig(), getRestClient(),
                                         new LocalLocationFactory(TEMP_FOLDER.newFolder()));
     } catch (IOException e) {
       throw Throwables.propagate(e);
     }
-  }
-
-  protected TestManager getTestManager() {
-    return createTestManager(Id.Namespace.DEFAULT);
   }
 
   /**
@@ -136,15 +108,18 @@
   }
 
   private void assertIsClear() throws Exception {
+    // TODO: support multiple namespaces
+    Id.Namespace namespace = Id.Namespace.DEFAULT;
+
     // only namespace existing should be 'default'
     NamespaceClient namespaceClient = getNamespaceClient();
     List<NamespaceMeta> list = namespaceClient.list();
     Assert.assertEquals(1, list.size());
     Assert.assertEquals(Constants.DEFAULT_NAMESPACE_META, list.get(0));
 
-    assertNoApps();
-    assertNoUserDatasets();
-    assertNoStreams();
+    assertNoApps(namespace);
+    assertNoUserDatasets(namespace);
+    assertNoStreams(namespace);
     // TODO: check metrics, etc.
   }
 
@@ -207,7 +182,7 @@
   protected ApplicationManager deployApplication(Id.Namespace namespace,
                                                  Class<? extends Application> applicationClz,
                                                  File...bundleEmbeddedJars) throws IOException {
-    return createTestManager(namespace).deployApplication(namespace, applicationClz, bundleEmbeddedJars);
+    return getTestManager().deployApplication(namespace, applicationClz, bundleEmbeddedJars);
   }
 
   protected ApplicationManager deployApplication(Class<? extends Application> applicationClz) throws IOException {
@@ -241,27 +216,27 @@
 
     Iterable<DatasetSpecificationSummary> filteredDatasts = Iterables.filter(
       datasets, new Predicate<DatasetSpecificationSummary>() {
-      @Override
-      public boolean apply(@Nullable DatasetSpecificationSummary input) {
-        if (input == null) {
-          return true;
+        @Override
+        public boolean apply(@Nullable DatasetSpecificationSummary input) {
+          if (input == null) {
+            return true;
+          }
+
+          return isUserDataset(input);
         }
-
-        return isUserDataset(input);
-      }
     });
 
     Iterable<String> filteredDatasetsNames = Iterables.transform(
       filteredDatasts, new Function<DatasetSpecificationSummary, String>() {
-      @Nullable
-      @Override
-      public String apply(@Nullable DatasetSpecificationSummary input) {
-        if (input == null) {
-          throw new IllegalStateException();
+        @Nullable
+        @Override
+        public String apply(@Nullable DatasetSpecificationSummary input) {
+          if (input == null) {
+            throw new IllegalStateException();
+          }
+
+          return input.getName();
         }
-
-        return input.getName();
-      }
     });
 
     Assert.assertFalse("Must have no user datasets, but found the following user datasets: "
@@ -280,8 +255,8 @@
                         + Joiner.on(", ").join(applicationIds), applicationRecords.isEmpty());
   }
 
-  private void assertNoStreams() throws Exception {
-    List<StreamDetail> streams = getStreamClient().list();
+  private void assertNoStreams(Id.Namespace namespace) throws Exception {
+    List<StreamDetail> streams = getStreamClient().list(namespace);
     List<String> streamNames = Lists.newArrayList();
     for (StreamDetail stream : streams) {
       streamNames.add(stream.getName());
