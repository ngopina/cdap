--- conflicted
+++ resolved
@@ -51,29 +51,16 @@
   public RemoteApplicationManager(Id.Application application, ClientConfig clientConfig, RESTClient restClient) {
     super(application);
 
-<<<<<<< HEAD
     this.clientConfig = clientConfig;
     this.programClient = new ProgramClient(clientConfig);
     this.applicationClient = new ApplicationClient(clientConfig);
-=======
-    ClientConfig namespacedClientConfig = new ClientConfig.Builder(clientConfig).build();
-    namespacedClientConfig.setNamespace(application.getNamespace());
-    this.clientConfig = namespacedClientConfig;
     this.restClient = restClient;
-    this.programClient = new ProgramClient(clientConfig, restClient);
-    this.applicationClient = new ApplicationClient(clientConfig, restClient);
->>>>>>> 7f1ab219
   }
 
   @Override
   public FlowManager getFlowManager(String flowName) {
-<<<<<<< HEAD
     Id.Flow flowId = Id.Flow.from(application, flowName);
-    return new RemoteFlowManager(flowId, clientConfig, this);
-=======
-    Id.Program flowId = Id.Program.from(application, ProgramType.FLOW, flowName);
     return new RemoteFlowManager(flowId, clientConfig, restClient, this);
->>>>>>> 7f1ab219
   }
 
   @Override
@@ -90,35 +77,20 @@
 
   @Override
   public WorkflowManager getWorkflowManager(String workflowName) {
-<<<<<<< HEAD
     Id.Workflow programId = Id.Workflow.from(application, workflowName);
-    return new RemoteWorkflowManager(programId, clientConfig, this);
-=======
-    Id.Program programId = Id.Program.from(application, ProgramType.WORKFLOW, workflowName);
     return new RemoteWorkflowManager(programId, clientConfig, restClient, this);
->>>>>>> 7f1ab219
   }
 
   @Override
   public ServiceManager getServiceManager(String serviceName) {
-<<<<<<< HEAD
     Id.Service programId = Id.Service.from(application, serviceName);
-    return new RemoteServiceManager(programId, clientConfig, this);
-=======
-    Id.Program programId = Id.Program.from(application, ProgramType.SERVICE, serviceName);
     return new RemoteServiceManager(programId, clientConfig, restClient, this);
->>>>>>> 7f1ab219
   }
 
   @Override
   public WorkerManager getWorkerManager(String workerName) {
-<<<<<<< HEAD
     Id.Worker programId = Id.Worker.from(application, workerName);
-    return new RemoteWorkerManager(programId, clientConfig, this);
-=======
-    Id.Program programId = Id.Program.from(application, ProgramType.WORKER, workerName);
     return new RemoteWorkerManager(programId, clientConfig, restClient, this);
->>>>>>> 7f1ab219
   }
 
   @Override
@@ -162,11 +134,7 @@
     try {
       String status = programClient.getStatus(programId);
       Preconditions.checkState("STOPPED".equals(status), "Program %s is already running", programId);
-<<<<<<< HEAD
-      programClient.start(programId, arguments);
-=======
-      programClient.start(application.getId(), programId.getType(), programId.getId(), false, arguments);
->>>>>>> 7f1ab219
+      programClient.start(programId, false, arguments);
     } catch (Exception e) {
       throw Throwables.propagate(e);
     }
