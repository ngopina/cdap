/*
 * Copyright © 2015 Cask Data, Inc.
 *
 * Licensed under the Apache License, Version 2.0 (the "License"); you may not
 * use this file except in compliance with the License. You may obtain a copy of
 * the License at
 *
 * http://www.apache.org/licenses/LICENSE-2.0
 *
 * Unless required by applicable law or agreed to in writing, software
 * distributed under the License is distributed on an "AS IS" BASIS, WITHOUT
 * WARRANTIES OR CONDITIONS OF ANY KIND, either express or implied. See the
 * License for the specific language governing permissions and limitations under
 * the License.
 */

package co.cask.cdap.test.remote;

import co.cask.cdap.client.ProgramClient;
import co.cask.cdap.client.config.ClientConfig;
import co.cask.cdap.client.util.RESTClient;
import co.cask.cdap.proto.Id;
import co.cask.cdap.test.AbstractProgramManager;
import co.cask.cdap.test.WorkerManager;
import com.google.common.base.Preconditions;
import com.google.common.base.Throwables;

/**
 * Remote implementation of {@link WorkerManager}
 */
public class RemoteWorkerManager extends AbstractProgramManager<WorkerManager> implements WorkerManager {

  private final ProgramClient programClient;
  private final Id.Worker workerId;

<<<<<<< HEAD
  public RemoteWorkerManager(Id.Worker programId, ClientConfig clientConfig,
                             RemoteApplicationManager applicationManager) {
    super(programId, applicationManager);
    this.workerId = programId;
    this.programClient = new ProgramClient(clientConfig);
=======
  public RemoteWorkerManager(Id.Program programId, ClientConfig clientConfig, RESTClient restClient,
                             RemoteApplicationManager applicationManager) {
    super(programId, applicationManager);
    ClientConfig namespacedClientConfig = new ClientConfig.Builder(clientConfig).build();
    namespacedClientConfig.setNamespace(programId.getNamespace());
    this.programClient = new ProgramClient(namespacedClientConfig, restClient);
>>>>>>> 7f1ab219
  }

  @Override
  public void setInstances(int instances) {
    Preconditions.checkArgument(instances > 0, "Instance count should be > 0.");
    try {
      programClient.setWorkerInstances(workerId, instances);
    } catch (Exception e) {
      throw Throwables.propagate(e);
    }
  }

  @Override
  public int getInstances() {
    try {
      return programClient.getWorkerInstances(workerId);
    } catch (Exception e) {
      throw Throwables.propagate(e);
    }
  }
}<|MERGE_RESOLUTION|>--- conflicted
+++ resolved
@@ -33,20 +33,11 @@
   private final ProgramClient programClient;
   private final Id.Worker workerId;
 
-<<<<<<< HEAD
-  public RemoteWorkerManager(Id.Worker programId, ClientConfig clientConfig,
+  public RemoteWorkerManager(Id.Worker programId, ClientConfig clientConfig, RESTClient restClient,
                              RemoteApplicationManager applicationManager) {
     super(programId, applicationManager);
     this.workerId = programId;
-    this.programClient = new ProgramClient(clientConfig);
-=======
-  public RemoteWorkerManager(Id.Program programId, ClientConfig clientConfig, RESTClient restClient,
-                             RemoteApplicationManager applicationManager) {
-    super(programId, applicationManager);
-    ClientConfig namespacedClientConfig = new ClientConfig.Builder(clientConfig).build();
-    namespacedClientConfig.setNamespace(programId.getNamespace());
-    this.programClient = new ProgramClient(namespacedClientConfig, restClient);
->>>>>>> 7f1ab219
+    this.programClient = new ProgramClient(clientConfig, restClient);
   }
 
   @Override
