--- conflicted
+++ resolved
@@ -87,12 +87,7 @@
   Map<String, WorkflowSpecification> getWorkflows();
 
   /**
-<<<<<<< HEAD
-   * @return An immutable {@link Map} from {@link com.continuuity.api.service.ServiceSpecification} name to
-   *         {@link ServiceSpecification}
-=======
    * @return An immutable {@link Map} from service name to {@link ServiceSpecification}
->>>>>>> c4095fc4
    *         for services configured for the Application.
    */
   Map<String, ServiceSpecification> getServices();
