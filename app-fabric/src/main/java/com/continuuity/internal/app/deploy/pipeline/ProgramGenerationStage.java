package com.continuuity.internal.app.deploy.pipeline;

import com.continuuity.api.ApplicationSpecification;
<<<<<<< HEAD
import com.continuuity.api.batch.MapReduceSpecification;
import com.continuuity.api.flow.FlowSpecification;
import com.continuuity.api.procedure.ProcedureSpecification;
import com.continuuity.api.workflow.WorkflowSpecification;
=======
import com.continuuity.api.ProgramSpecification;
>>>>>>> fde19f67
import com.continuuity.app.program.Program;
import com.continuuity.app.program.Programs;
import com.continuuity.app.program.Type;
import com.continuuity.archive.ArchiveBundler;
import com.continuuity.common.conf.Configuration;
import com.continuuity.common.conf.Constants;
import com.continuuity.internal.app.program.ProgramBundle;
import com.continuuity.pipeline.AbstractStage;
import com.continuuity.weave.filesystem.Location;
import com.continuuity.weave.filesystem.LocationFactory;
import com.google.common.collect.ImmutableList;
import com.google.common.collect.Iterables;
import com.google.common.reflect.TypeToken;

import java.io.IOException;
import java.util.Locale;

/**
 *
 */
public class ProgramGenerationStage extends AbstractStage<ApplicationSpecLocation> {
  private final LocationFactory locationFactory;
  private final Configuration configuration;

  public ProgramGenerationStage(Configuration configuration, LocationFactory locationFactory) {
    super(TypeToken.of(ApplicationSpecLocation.class));
    this.configuration = configuration;
    this.locationFactory = locationFactory;
  }

  @Override
  public void process(final ApplicationSpecLocation o) throws Exception {
    ImmutableList.Builder<Program> programs = ImmutableList.builder();
    ApplicationSpecification appSpec = o.getSpecification();
    String applicationName = appSpec.getName();

    ArchiveBundler bundler = new ArchiveBundler(o.getArchive());

    // Make sure we have a directory to store the original artifact.
    Location outputDir = locationFactory.create(configuration.get(Constants.AppFabric.OUTPUT_DIR));
    Location newOutputDir = outputDir.append(o.getApplicationId().getAccountId());

    // Check exists, create, check exists again to avoid failure due to race condition.
    if (!newOutputDir.exists() && !newOutputDir.mkdirs() && !newOutputDir.exists()) {
      throw new IOException("Failed to create directory");
    }

<<<<<<< HEAD
    // TODO (terence): This needs to be refactored
    // Now, we iterate through FlowSpecification and generate programs
    for (FlowSpecification flow : appSpec.getFlows().values()) {
      String name = String.format(Locale.ENGLISH, "%s/%s", Type.FLOW, applicationName);
      Location flowAppDir = newOutputDir.append(name);
      if (!flowAppDir.exists()) {
        flowAppDir.mkdirs();
      }
      Location output = flowAppDir.append(String.format("%s.jar", flow.getName()));
      Location loc = ProgramBundle.create(o.getApplicationId(), bundler, output, flow.getName(), flow.getClassName(),
                                         Type.FLOW, appSpec);
      programs.add(new Program(loc));
    }

    // Iterate through ProcedureSpecification and generate program
    for (ProcedureSpecification procedure : appSpec.getProcedures().values()) {
      String name = String.format(Locale.ENGLISH, "%s/%s", Type.PROCEDURE, applicationName);
      Location procedureAppDir = newOutputDir.append(name);
      if (!procedureAppDir.exists()) {
        procedureAppDir.mkdirs();
      }
      Location output = procedureAppDir.append(String.format("%s.jar", procedure.getName()));
      Location loc = ProgramBundle.create(o.getApplicationId(), bundler, output, procedure.getName(),
                                         procedure.getClassName(), Type.PROCEDURE, appSpec);
      programs.add(new Program(loc));
    }

    // Iterate through MapReduceSpecification and generate program
    for (MapReduceSpecification job : appSpec.getMapReduces().values()) {
      String name = String.format(Locale.ENGLISH, "%s/%s", Type.MAPREDUCE, applicationName);
      Location jobAppDir = newOutputDir.append(name);
      if (!jobAppDir.exists()) {
        jobAppDir.mkdirs();
=======
    // Now, we iterate through all ProgramSpecification and generate programs
    Iterable<ProgramSpecification> specifications = Iterables.concat(
      appSpec.getMapReduces().values(),
      appSpec.getFlows().values(),
      appSpec.getProcedures().values()
    );

    for (ProgramSpecification spec: specifications) {
      Type type = Type.typeOfSpecification(spec);
      String name = String.format(Locale.ENGLISH, "%s/%s", type, applicationName);
      Location programDir = newOutputDir.append(name);
      if (!programDir.exists()) {
        programDir.mkdirs();
>>>>>>> fde19f67
      }
      Location output = programDir.append(String.format("%s.jar", spec.getName()));
      Location loc = ProgramBundle.create(o.getApplicationId(), bundler, output, spec.getName(), spec.getClassName(),
                                          type, appSpec);
      programs.add(Programs.create(loc));
    }

<<<<<<< HEAD
    // Iterate through WorkflowSpecification and generate program
    for (WorkflowSpecification workflow : appSpec.getWorkflows().values()) {
      String name = String.format(Locale.ENGLISH, "%s/%s", Type.WORKFLOW, applicationName);
      Location workflowAppDir = newOutputDir.append(name);
      if (!workflowAppDir.exists()) {
        workflowAppDir.mkdirs();
      }
      Location output = workflowAppDir.append(String.format("%s.jar", workflow.getName()));
      Location loc = ProgramBundle.create(o.getApplicationId(), bundler, output, workflow.getName(),
                                          workflow.getClassName(), Type.WORKFLOW, appSpec);
      programs.add(new Program(loc));
    }

=======
>>>>>>> fde19f67
    // Emits the received specification with programs.
    emit(new ApplicationWithPrograms(o, programs.build()));
  }
}<|MERGE_RESOLUTION|>--- conflicted
+++ resolved
@@ -1,14 +1,7 @@
 package com.continuuity.internal.app.deploy.pipeline;
 
 import com.continuuity.api.ApplicationSpecification;
-<<<<<<< HEAD
-import com.continuuity.api.batch.MapReduceSpecification;
-import com.continuuity.api.flow.FlowSpecification;
-import com.continuuity.api.procedure.ProcedureSpecification;
-import com.continuuity.api.workflow.WorkflowSpecification;
-=======
 import com.continuuity.api.ProgramSpecification;
->>>>>>> fde19f67
 import com.continuuity.app.program.Program;
 import com.continuuity.app.program.Programs;
 import com.continuuity.app.program.Type;
@@ -56,41 +49,6 @@
       throw new IOException("Failed to create directory");
     }
 
-<<<<<<< HEAD
-    // TODO (terence): This needs to be refactored
-    // Now, we iterate through FlowSpecification and generate programs
-    for (FlowSpecification flow : appSpec.getFlows().values()) {
-      String name = String.format(Locale.ENGLISH, "%s/%s", Type.FLOW, applicationName);
-      Location flowAppDir = newOutputDir.append(name);
-      if (!flowAppDir.exists()) {
-        flowAppDir.mkdirs();
-      }
-      Location output = flowAppDir.append(String.format("%s.jar", flow.getName()));
-      Location loc = ProgramBundle.create(o.getApplicationId(), bundler, output, flow.getName(), flow.getClassName(),
-                                         Type.FLOW, appSpec);
-      programs.add(new Program(loc));
-    }
-
-    // Iterate through ProcedureSpecification and generate program
-    for (ProcedureSpecification procedure : appSpec.getProcedures().values()) {
-      String name = String.format(Locale.ENGLISH, "%s/%s", Type.PROCEDURE, applicationName);
-      Location procedureAppDir = newOutputDir.append(name);
-      if (!procedureAppDir.exists()) {
-        procedureAppDir.mkdirs();
-      }
-      Location output = procedureAppDir.append(String.format("%s.jar", procedure.getName()));
-      Location loc = ProgramBundle.create(o.getApplicationId(), bundler, output, procedure.getName(),
-                                         procedure.getClassName(), Type.PROCEDURE, appSpec);
-      programs.add(new Program(loc));
-    }
-
-    // Iterate through MapReduceSpecification and generate program
-    for (MapReduceSpecification job : appSpec.getMapReduces().values()) {
-      String name = String.format(Locale.ENGLISH, "%s/%s", Type.MAPREDUCE, applicationName);
-      Location jobAppDir = newOutputDir.append(name);
-      if (!jobAppDir.exists()) {
-        jobAppDir.mkdirs();
-=======
     // Now, we iterate through all ProgramSpecification and generate programs
     Iterable<ProgramSpecification> specifications = Iterables.concat(
       appSpec.getMapReduces().values(),
@@ -104,7 +62,6 @@
       Location programDir = newOutputDir.append(name);
       if (!programDir.exists()) {
         programDir.mkdirs();
->>>>>>> fde19f67
       }
       Location output = programDir.append(String.format("%s.jar", spec.getName()));
       Location loc = ProgramBundle.create(o.getApplicationId(), bundler, output, spec.getName(), spec.getClassName(),
@@ -112,22 +69,6 @@
       programs.add(Programs.create(loc));
     }
 
-<<<<<<< HEAD
-    // Iterate through WorkflowSpecification and generate program
-    for (WorkflowSpecification workflow : appSpec.getWorkflows().values()) {
-      String name = String.format(Locale.ENGLISH, "%s/%s", Type.WORKFLOW, applicationName);
-      Location workflowAppDir = newOutputDir.append(name);
-      if (!workflowAppDir.exists()) {
-        workflowAppDir.mkdirs();
-      }
-      Location output = workflowAppDir.append(String.format("%s.jar", workflow.getName()));
-      Location loc = ProgramBundle.create(o.getApplicationId(), bundler, output, workflow.getName(),
-                                          workflow.getClassName(), Type.WORKFLOW, appSpec);
-      programs.add(new Program(loc));
-    }
-
-=======
->>>>>>> fde19f67
     // Emits the received specification with programs.
     emit(new ApplicationWithPrograms(o, programs.build()));
   }
