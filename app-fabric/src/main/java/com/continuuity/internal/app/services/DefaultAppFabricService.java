--- conflicted
+++ resolved
@@ -628,13 +628,8 @@
       try {
         log = store.getRunHistory(programId);
       } catch (OperationException e) {
-<<<<<<< HEAD
-        throw  new AppFabricServiceException(String.format(UserMessages.getMessage(UserErrors.PROGRAM_NOT_FOUND),
-                                                           id.toString(), e.getMessage()));
-=======
         throw new AppFabricServiceException(String.format(UserMessages.getMessage(UserErrors.PROGRAM_NOT_FOUND),
                                                           id.toString(), e.getMessage()));
->>>>>>> e06d1723
       }
       List<FlowRunRecord> history = new ArrayList<FlowRunRecord>();
       for (RunRecord runRecord : log) {
