/*
 * Copyright © 2014-2015 Cask Data, Inc.
 *
 * Licensed under the Apache License, Version 2.0 (the "License"); you may not
 * use this file except in compliance with the License. You may obtain a copy of
 * the License at
 *
 * http://www.apache.org/licenses/LICENSE-2.0
 *
 * Unless required by applicable law or agreed to in writing, software
 * distributed under the License is distributed on an "AS IS" BASIS, WITHOUT
 * WARRANTIES OR CONDITIONS OF ANY KIND, either express or implied. See the
 * License for the specific language governing permissions and limitations under
 * the License.
 */

package co.cask.cdap.gateway.handlers;

import co.cask.cdap.api.ProgramSpecification;
import co.cask.cdap.api.data.DatasetInstantiationException;
import co.cask.cdap.api.data.stream.StreamSpecification;
import co.cask.cdap.api.flow.FlowSpecification;
import co.cask.cdap.api.flow.FlowletDefinition;
import co.cask.cdap.api.schedule.SchedulableProgramType;
import co.cask.cdap.api.schedule.ScheduleSpecification;
import co.cask.cdap.api.service.ServiceSpecification;
import co.cask.cdap.api.service.ServiceWorkerSpecification;
import co.cask.cdap.app.ApplicationSpecification;
import co.cask.cdap.app.program.Program;
import co.cask.cdap.app.program.Programs;
import co.cask.cdap.app.runtime.ProgramController;
import co.cask.cdap.app.runtime.ProgramRuntimeService;
import co.cask.cdap.app.store.Store;
import co.cask.cdap.app.store.StoreFactory;
import co.cask.cdap.common.authorization.ObjectIds;
import co.cask.cdap.common.conf.CConfiguration;
import co.cask.cdap.common.conf.Constants;
import co.cask.cdap.common.discovery.RandomEndpointStrategy;
import co.cask.cdap.config.PreferencesStore;
import co.cask.cdap.data2.transaction.queue.QueueAdmin;
import co.cask.cdap.data2.transaction.stream.StreamAdmin;
import co.cask.cdap.gateway.auth.Authenticator;
import co.cask.cdap.gateway.handlers.util.AbstractAppFabricHttpHandler;
import co.cask.cdap.internal.UserErrors;
import co.cask.cdap.internal.UserMessages;
import co.cask.cdap.internal.app.runtime.AbstractListener;
import co.cask.cdap.internal.app.runtime.BasicArguments;
import co.cask.cdap.internal.app.runtime.ProgramOptionConstants;
import co.cask.cdap.internal.app.runtime.SimpleProgramOptions;
import co.cask.cdap.internal.app.runtime.schedule.ScheduledRuntime;
import co.cask.cdap.internal.app.runtime.schedule.Scheduler;
import co.cask.cdap.proto.Containers;
import co.cask.cdap.proto.Id;
import co.cask.cdap.proto.Instances;
import co.cask.cdap.proto.NotRunningProgramLiveInfo;
import co.cask.cdap.proto.ProgramLiveInfo;
import co.cask.cdap.proto.ProgramRecord;
import co.cask.cdap.proto.ProgramRunStatus;
import co.cask.cdap.proto.ProgramStatus;
import co.cask.cdap.proto.ProgramType;
import co.cask.cdap.proto.ServiceInstances;
import co.cask.common.authorization.IdentifiableObject;
import co.cask.common.authorization.ObjectId;
import co.cask.common.authorization.Permission;
import co.cask.common.authorization.UnauthorizedException;
import co.cask.http.HttpResponder;
import com.google.common.base.Charsets;
import com.google.common.base.Preconditions;
import com.google.common.base.Throwables;
import com.google.common.collect.ImmutableList;
import com.google.common.collect.ImmutableMap;
import com.google.common.collect.ImmutableMultimap;
import com.google.common.collect.Lists;
import com.google.common.util.concurrent.Futures;
import com.google.common.util.concurrent.SettableFuture;
import com.google.gson.Gson;
import com.google.gson.JsonArray;
import com.google.gson.JsonObject;
import com.google.gson.JsonSyntaxException;
import com.google.gson.reflect.TypeToken;
import com.google.inject.Inject;
import com.google.inject.Singleton;
import com.ning.http.client.SimpleAsyncHttpClient;
import org.apache.twill.common.Threads;
import org.apache.twill.discovery.Discoverable;
import org.apache.twill.discovery.DiscoveryServiceClient;
import org.apache.twill.discovery.ServiceDiscovered;
import org.apache.twill.filesystem.Location;
import org.apache.twill.filesystem.LocationFactory;
import org.jboss.netty.buffer.ChannelBuffer;
import org.jboss.netty.buffer.ChannelBufferInputStream;
import org.jboss.netty.handler.codec.http.HttpHeaders;
import org.jboss.netty.handler.codec.http.HttpRequest;
import org.jboss.netty.handler.codec.http.HttpResponseStatus;
import org.slf4j.Logger;
import org.slf4j.LoggerFactory;

import java.io.FileNotFoundException;
import java.io.IOException;
import java.io.InputStreamReader;
import java.io.Reader;
import java.util.ArrayList;
import java.util.Collection;
import java.util.EnumSet;
import java.util.List;
import java.util.Map;
import java.util.concurrent.TimeUnit;
import javax.annotation.Nullable;
import javax.ws.rs.DELETE;
import javax.ws.rs.DefaultValue;
import javax.ws.rs.GET;
import javax.ws.rs.POST;
import javax.ws.rs.PUT;
import javax.ws.rs.Path;
import javax.ws.rs.PathParam;
import javax.ws.rs.QueryParam;

/**
 * {@link co.cask.http.HttpHandler} to manage program lifecycle for v3 REST APIs
 */
@Singleton
@Path(Constants.Gateway.API_VERSION_3 + "/namespaces/{namespace-id}")
public class ProgramLifecycleHttpHandler extends AbstractAppFabricHttpHandler {
  private static final Logger LOG = LoggerFactory.getLogger(ProgramLifecycleHttpHandler.class);

  /**
   * Json serializer.
   */
  private static final Gson GSON = new Gson();

  /**
   * Store manages non-runtime lifecycle.
   */
  private final Store store;

  private final WorkflowClient workflowClient;

  /**
   * Factory for handling the location - can do both in either Distributed or Local mode.
   */
  private final LocationFactory locationFactory;

  /**
   * App fabric output directory.
   */
  private final String appFabricDir;

  /**
   * Configuration object passed from higher up.
   */
  private final CConfiguration configuration;

  /**
   * Runtime program service for running and managing programs.
   */
  private final ProgramRuntimeService runtimeService;

  private final DiscoveryServiceClient discoveryServiceClient;

  private final QueueAdmin queueAdmin;

  private final StreamAdmin streamAdmin;

  private final Scheduler scheduler;

  private final PreferencesStore preferencesStore;

  /**
   * Convenience class for representing the necessary components for retrieving status
   */
  private class StatusMap {
    private String status = null;
    private String error = null;
    private Integer statusCode = null;

    private StatusMap(String status, String error, int statusCode) {
      this.status = status;
      this.error = error;
      this.statusCode = statusCode;
    }

    public StatusMap() { }

    public int getStatusCode() {
      return statusCode;
    }

    public String getError() {
      return error;
    }

    public String getStatus() {
      return status;
    }

    public void setStatusCode(int statusCode) {
      this.statusCode = statusCode;
    }

    public void setError(String error) {
      this.error = error;
    }

    public void setStatus(String status) {
      this.status = status;
    }
  }

  @Inject
  public ProgramLifecycleHttpHandler(Authenticator authenticator, StoreFactory storeFactory,
                                     WorkflowClient workflowClient, LocationFactory locationFactory,
                                     CConfiguration configuration, ProgramRuntimeService runtimeService,
                                     DiscoveryServiceClient discoveryServiceClient, QueueAdmin queueAdmin,
                                     StreamAdmin streamAdmin, Scheduler scheduler, PreferencesStore preferencesStore,
                                     SecureHandler secureHandler) {
    super(authenticator, secureHandler);
    this.store = storeFactory.create();
    this.workflowClient = workflowClient;
    this.locationFactory = locationFactory;
    this.configuration = configuration;
    this.runtimeService = runtimeService;
    this.appFabricDir = this.configuration.get(Constants.AppFabric.OUTPUT_DIR);
    this.discoveryServiceClient = discoveryServiceClient;
    this.queueAdmin = queueAdmin;
    this.streamAdmin = streamAdmin;
    this.scheduler = scheduler;
    this.preferencesStore = preferencesStore;
  }

  /**
   * Returns status of a type specified by the type{flows,workflows,mapreduce,spark,procedures,services,schedules}.
   */
  @GET
  @Path("/apps/{app-id}/{type}/{id}/status")
  public void getStatus(HttpRequest request, HttpResponder responder,
                        @PathParam("namespace-id") String namespaceId,
                        @PathParam("app-id") String appId,
                        @PathParam("type") String type,
                        @PathParam("id") String id) {

    if (type.equals("schedules")) {
      getScheduleStatus(responder, appId, namespaceId, id);
      return;
    }

    try {
      Id.Program program = Id.Program.from(namespaceId, appId, id);
      ProgramType programType = ProgramType.valueOfCategoryName(type);

      StatusMap statusMap = getStatus(program, programType);
      // If status is null, then there was an error
      if (statusMap.getStatus() == null) {
        responder.sendString(HttpResponseStatus.valueOf(statusMap.getStatusCode()), statusMap.getError());
        return;
      }
      Map<String, String> status = ImmutableMap.of("status", statusMap.getStatus());
      secureHandler.sendProtectedJson(responder, HttpResponseStatus.OK, status,
                                      ObjectIds.program(namespaceId, appId, programType, program.getId()),
                                      ImmutableList.of(Permission.LIFECYCLE));
    } catch (SecurityException e) {
      responder.sendStatus(HttpResponseStatus.UNAUTHORIZED);
    } catch (Throwable e) {
      LOG.error("Got exception:", e);
      responder.sendStatus(HttpResponseStatus.INTERNAL_SERVER_ERROR);
    }
  }

  private void getScheduleStatus(HttpResponder responder, String appId, String namespaceId, String scheduleName) {
    try {
      ApplicationSpecification appSpec = store.getApplication(Id.Application.from(namespaceId, appId));
      if (appSpec == null) {
        responder.sendString(HttpResponseStatus.NOT_FOUND, "App: " + appId + " not found");
        return;
      }

      ScheduleSpecification scheduleSpec = appSpec.getSchedules().get(scheduleName);
      if (scheduleSpec == null) {
        responder.sendString(HttpResponseStatus.NOT_FOUND, "Schedule: " + scheduleName + " not found");
        return;
      }

      String programName = scheduleSpec.getProgram().getProgramName();
      Id.Program programId = Id.Program.from(namespaceId, appId, programName);
      JsonObject json = new JsonObject();
      Scheduler.ScheduleState scheduleState = scheduler.scheduleState(programId,
                                                                      scheduleSpec.getProgram().getProgramType(),
                                                                      scheduleName);
      json.addProperty("status", scheduleState.toString());
      secureHandler.sendProtectedJson(responder, HttpResponseStatus.OK, json,
                                      ObjectIds.application(namespaceId, appId),
                                      ImmutableList.of(Permission.LIFECYCLE));
    } catch (SecurityException e) {
      responder.sendStatus(HttpResponseStatus.UNAUTHORIZED);
    } catch (Throwable e) {
      LOG.error("Got exception:", e);
      responder.sendStatus(HttpResponseStatus.INTERNAL_SERVER_ERROR);
    }
  }

  @POST
  @Path("/apps/{app-id}/{type}/{id}/{action}")
  public void performAction(HttpRequest request, HttpResponder responder,
                            @PathParam("namespace-id") String namespaceId,
                            @PathParam("app-id") String appId,
                            @PathParam("type") String type,
                            @PathParam("id") String id,
                            @PathParam("action") String action) {
    if (type.equals("schedules")) {
      suspendResumeSchedule(responder, namespaceId, appId, id, action);
      return;
    }


    ProgramType programType = ProgramType.valueOfCategoryName(type);
    if ("debug".equals(action) && !isDebugAllowed(programType)) {
      responder.sendStatus(HttpResponseStatus.NOT_IMPLEMENTED);
      return;
    }

    try {
      secureHandler.authorize(ObjectIds.program(namespaceId, appId, programType, id),
                              ImmutableList.of(Permission.LIFECYCLE));
    } catch (UnauthorizedException e) {
      responder.sendStatus(HttpResponseStatus.UNAUTHORIZED);
      return;
    }

    if (!isValidAction(action)) {
      responder.sendStatus(HttpResponseStatus.METHOD_NOT_ALLOWED);
      return;
    }
    startStopProgram(request, responder, namespaceId, appId, programType, id, action);
  }

  private void suspendResumeSchedule(HttpResponder responder, String namespaceId, String appId, String scheduleName,
                                     String action) {
    try {

      if (!action.equals("suspend") && !action.equals("resume")) {
        responder.sendString(HttpResponseStatus.BAD_REQUEST, "Schedule can only be suspended or resumed.");
        return;
      }

      ApplicationSpecification appSpec = store.getApplication(Id.Application.from(namespaceId, appId));
      if (appSpec == null) {
        responder.sendString(HttpResponseStatus.NOT_FOUND, "App: " + appId + " not found");
        return;
      }

      ScheduleSpecification scheduleSpec = appSpec.getSchedules().get(scheduleName);
      if (scheduleSpec == null) {
        responder.sendString(HttpResponseStatus.NOT_FOUND, "Schedule: " + scheduleName + " not found");
        return;
      }

      String programName = scheduleSpec.getProgram().getProgramName();
      Id.Program programId = Id.Program.from(namespaceId, appId, programName);
      Scheduler.ScheduleState state = scheduler.scheduleState(programId, scheduleSpec.getProgram().getProgramType(),
                                                              scheduleName);
      switch (state) {
        case NOT_FOUND:
          responder.sendStatus(HttpResponseStatus.NOT_FOUND);
          break;
        case SCHEDULED:
          if (action.equals("suspend")) {
            scheduler.suspendSchedule(programId, scheduleSpec.getProgram().getProgramType(), scheduleName);
            responder.sendJson(HttpResponseStatus.OK, "OK");
          } else {
            // attempt to resume already resumed schedule
            responder.sendJson(HttpResponseStatus.CONFLICT, "Already resumed");
          }
          break;
        case SUSPENDED:
          if (action.equals("suspend")) {
            // attempt to suspend already suspended schedule
            responder.sendJson(HttpResponseStatus.CONFLICT, "Schedule already suspended");
          } else {
            scheduler.resumeSchedule(programId, scheduleSpec.getProgram().getProgramType(), scheduleName);
            responder.sendJson(HttpResponseStatus.OK, "OK");
          }
          break;
      }
    } catch (SecurityException e) {
      responder.sendStatus(HttpResponseStatus.UNAUTHORIZED);
    } catch (Throwable e) {
      LOG.error("Got exception:", e);
      responder.sendStatus(HttpResponseStatus.INTERNAL_SERVER_ERROR);
    }
  }

  /**
   * Returns program runs based on options it returns either currently running or completed or failed.
   * Default it returns all.
   */
  @GET
  @Path("/apps/{app-id}/{runnable-type}/{runnable-id}/runs")
  public void runnableHistory(HttpRequest request, HttpResponder responder,
                              @PathParam("namespace-id") String namespaceId,
                              @PathParam("app-id") String appId,
                              @PathParam("runnable-type") String runnableType,
                              @PathParam("runnable-id") String runnableId,
                              @QueryParam("status") String status,
                              @QueryParam("start") String startTs,
                              @QueryParam("end") String endTs,
                              @QueryParam("limit") @DefaultValue("100") final int resultLimit) {
    ProgramType type = ProgramType.valueOfCategoryName(runnableType);
    if (type == null || type == ProgramType.WEBAPP) {
      responder.sendStatus(HttpResponseStatus.NOT_FOUND);
      return;
    }

    try {
      secureHandler.authorize(ObjectIds.program(namespaceId, appId, type, runnableId),
                              ImmutableList.of(Permission.LIFECYCLE));
    } catch (UnauthorizedException e) {
      responder.sendStatus(HttpResponseStatus.UNAUTHORIZED);
      return;
    }

    long start = (startTs == null || startTs.isEmpty()) ? Long.MIN_VALUE : Long.parseLong(startTs);
    long end = (endTs == null || endTs.isEmpty()) ? Long.MAX_VALUE : Long.parseLong(endTs);
    getRuns(responder, namespaceId, appId, runnableId, status, start, end, resultLimit);
  }

  /**
   * Get runnable runtime args.
   */
  @GET
  @Path("/apps/{app-id}/{runnable-type}/{runnable-id}/runtimeargs")
  public void getRunnableRuntimeArgs(HttpRequest request, HttpResponder responder,
                                     @PathParam("namespace-id") String namespaceId,
                                     @PathParam("app-id") String appId,
                                     @PathParam("runnable-type") String runnableType,
                                     @PathParam("runnable-id") String runnableId) {

    ProgramType type = ProgramType.valueOfCategoryName(runnableType);
    if (type == null || type == ProgramType.WEBAPP) {
      responder.sendStatus(HttpResponseStatus.NOT_FOUND);
      return;
    }

    Id.Program id = Id.Program.from(namespaceId, appId, runnableId);

    try {
      if (!store.programExists(id, type)) {
        responder.sendString(HttpResponseStatus.NOT_FOUND, "Runnable not found");
        return;
      }

      try {
        secureHandler.authorize(ObjectIds.program(namespaceId, appId, type, runnableId),
                                ImmutableList.of(Permission.LIFECYCLE));
      } catch (UnauthorizedException e) {
        responder.sendStatus(HttpResponseStatus.UNAUTHORIZED);
        return;
      }

      Map<String, String> runtimeArgs = preferencesStore.getProperties(id.getNamespaceId(), appId,
                                                                       runnableType, runnableId);
      responder.sendJson(HttpResponseStatus.OK, runtimeArgs);
    } catch (Throwable e) {
      LOG.error("Error getting runtime args {}", e.getMessage(), e);
      responder.sendStatus(HttpResponseStatus.INTERNAL_SERVER_ERROR);
    }
  }

  /**
   * Save runnable runtime args.
   */
  @PUT
  @Path("/apps/{app-id}/{runnable-type}/{runnable-id}/runtimeargs")
  public void saveRunnableRuntimeArgs(HttpRequest request, HttpResponder responder,
                                      @PathParam("namespace-id") String namespaceId,
                                      @PathParam("app-id") String appId,
                                      @PathParam("runnable-type") String runnableType,
                                      @PathParam("runnable-id") String runnableId) {
    ProgramType type = ProgramType.valueOfCategoryName(runnableType);
    if (type == null || type == ProgramType.WEBAPP) {
      responder.sendStatus(HttpResponseStatus.NOT_FOUND);
      return;
    }

    Id.Program id = Id.Program.from(namespaceId, appId, runnableId);


    try {
      if (!store.programExists(id, type)) {
        responder.sendString(HttpResponseStatus.NOT_FOUND, "Runnable not found");
        return;
      }

      try {
        secureHandler.authorize(ObjectIds.program(namespaceId, appId, type, runnableId),
                                ImmutableList.of(Permission.LIFECYCLE));
      } catch (UnauthorizedException e) {
        responder.sendStatus(HttpResponseStatus.UNAUTHORIZED);
        return;
      }

      Map<String, String> args = decodeArguments(request);
      preferencesStore.setProperties(namespaceId, appId, runnableType, runnableId, args);
      responder.sendStatus(HttpResponseStatus.OK);
    } catch (Throwable e) {
      LOG.error("Error getting runtime args {}", e.getMessage(), e);
      responder.sendStatus(HttpResponseStatus.INTERNAL_SERVER_ERROR);
    }
  }

  @GET
  @Path("/apps/{app-id}/{runnable-type}/{runnable-id}")
  public void runnableSpecification(HttpRequest request, HttpResponder responder,
                                    @PathParam("namespace-id") String namespaceId, @PathParam("app-id") String appId,
                                    @PathParam("runnable-type") String runnableType,
                                    @PathParam("runnable-id") String runnableId) {

    ProgramType type = getProgramType(runnableType);
    if (type == null) {
      responder.sendString(HttpResponseStatus.METHOD_NOT_ALLOWED, String.format("Program type '%s' not supported",
                                                                                runnableType));
      return;
    }

    try {
      Id.Program id = Id.Program.from(namespaceId, appId, runnableId);
      ProgramSpecification specification = getProgramSpecification(id, type);
      if (specification == null) {
        responder.sendStatus(HttpResponseStatus.NOT_FOUND);
      } else {
        secureHandler.sendProtectedJson(responder, HttpResponseStatus.OK, specification,
                                        ObjectIds.program(namespaceId, appId, type, runnableId),
                                        ImmutableList.of(Permission.LIFECYCLE));
      }
    } catch (SecurityException e) {
      responder.sendStatus(HttpResponseStatus.UNAUTHORIZED);
    } catch (Throwable e) {
      LOG.error("Got exception:", e);
      responder.sendStatus(HttpResponseStatus.INTERNAL_SERVER_ERROR);
    }
  }

  /**
   * Returns the status for all programs that are passed into the data. The data is an array of Json objects
   * where each object must contain the following three elements: appId, programType, and programId
   * (flow name, service name, etc.).
   * <p/>
   * Example input:
   * [{"appId": "App1", "programType": "Service", "programId": "Service1"},
   * {"appId": "App1", "programType": "Procedure", "programId": "Proc2"},
   * {"appId": "App2", "programType": "Flow", "programId": "Flow1"}]
   * <p/>
   * The response will be an array of JsonObjects each of which will contain the three input parameters
   * as well as 2 fields, "status" which maps to the status of the program and "statusCode" which maps to the
   * status code for the data in that JsonObjects. If an error occurs in the
   * input (i.e. in the example above, App2 does not exist), then all JsonObjects for which the parameters
   * have a valid status will have the status field but all JsonObjects for which the parameters do not have a valid
   * status will have an error message and statusCode.
   * <p/>
   * For example, if there is no App2 in the data above, then the response would be 200 OK with following possible data:
   * [{"appId": "App1", "programType": "Service", "programId": "Service1", "statusCode": 200, "status": "RUNNING"},
   * {"appId": "App1", "programType": "Procedure", "programId": "Proc2"}, "statusCode": 200, "status": "STOPPED"},
   * {"appId":"App2", "programType":"Flow", "programId":"Flow1", "statusCode":404, "error": "App: App2 not found"}]
   *
   * @param request
   * @param responder
   */
  @POST
  @Path("/status")
  public void getStatuses(HttpRequest request, HttpResponder responder,
                          @PathParam("namespace-id") String namespaceId) {
    try {
      List<BatchEndpointStatus> args = statusFromBatchArgs(decodeArrayArguments(request, responder));
      // if args is null, then there was an error in decoding args and response was already sent
      if (args == null) {
        return;
      }
      for (BatchEndpointStatus requestedObj : args) {
        Id.Program progId = Id.Program.from(namespaceId, requestedObj.getAppId(), requestedObj.getProgramId());
        ProgramType programType = ProgramType.valueOfPrettyName(requestedObj.getProgramType());
        // get th statuses
        StatusMap statusMap = getStatus(progId, programType);
        if (statusMap.getStatus() != null) {
          requestedObj.setStatusCode(HttpResponseStatus.OK.getCode());
          requestedObj.setStatus(statusMap.getStatus());
        } else {
          requestedObj.setStatusCode(statusMap.getStatusCode());
          requestedObj.setError(statusMap.getError());
        }
        // set the program type to the pretty name in case the request originally didn't have pretty name
        requestedObj.setProgramType(programType.getPrettyName());
      }

      secureHandler.sendProtectedJsonList(responder, HttpResponseStatus.OK,
                                          ObjectIds.namespace(namespaceId), args,
                                          ImmutableList.of(Permission.LIFECYCLE));
    } catch (SecurityException e) {
      responder.sendStatus(HttpResponseStatus.UNAUTHORIZED);
    } catch (Throwable e) {
      LOG.error("Got exception:", e);
      responder.sendStatus(HttpResponseStatus.INTERNAL_SERVER_ERROR);
    }
  }

  /**
   * Returns the number of instances for all program runnables that are passed into the data. The data is an array of
   * Json objects where each object must contain the following three elements: appId, programType, and programId
   * (flow name, service name, or procedure name). Retrieving instances only applies to flows, procedures, and user
   * services. For flows and procedures, another parameter, "runnableId", must be provided. This corresponds to the
   * flowlet/runnable for which to retrieve the instances. This does not apply to procedures.
   *
   * Example input:
   * [{"appId": "App1", "programType": "Service", "programId": "Service1", "runnableId": "Runnable1"},
   *  {"appId": "App1", "programType": "Procedure", "programId": "Proc2"},
   *  {"appId": "App2", "programType": "Flow", "programId": "Flow1", "runnableId": "Flowlet1"}]
   *
   * The response will be an array of JsonObjects each of which will contain the three input parameters
   * as well as 3 fields:
   * "provisioned" which maps to the number of instances actually provided for the input runnable,
   * "requested" which maps to the number of instances the user has requested for the input runnable,
   * "statusCode" which maps to the http status code for the data in that JsonObjects. (200, 400, 404)
   * If an error occurs in the input (i.e. in the example above, Flowlet1 does not exist), then all JsonObjects for
   * which the parameters have a valid instances will have the provisioned and requested fields status code fields
   * but all JsonObjects for which the parameters are not valid will have an error message and statusCode.
   *
   * E.g. given the above data, if there is no Flowlet1, then the response would be 200 OK with following possible data:
   * [{"appId": "App1", "programType": "Service", "programId": "Service1", "runnableId": "Runnable1",
   *   "statusCode": 200, "provisioned": 2, "requested": 2},
   *  {"appId": "App1", "programType": "Procedure", "programId": "Proc2", "statusCode": 200, "provisioned": 1,
   *   "requested": 3},
   *  {"appId": "App2", "programType": "Flow", "programId": "Flow1", "runnableId": "Flowlet1", "statusCode": 404,
   *   "error": "Runnable": Flowlet1 not found"}]
   *
   * @param request
   * @param responder
   */
  @POST
  @Path("/instances")
  public void getInstances(HttpRequest request, HttpResponder responder,
                           @PathParam("namespace-id") String namespaceId) {
    try {
      List<BatchEndpointInstances> args = instancesFromBatchArgs(decodeArrayArguments(request, responder));
      // if args is null then the response has already been sent
      if (args == null) {
        return;
      }
      for (BatchEndpointInstances requestedObj : args) {
        String appId = requestedObj.getAppId();
        ApplicationSpecification spec = store.getApplication(Id.Application.from(namespaceId, appId));
        if (spec == null) {
          addCodeError(requestedObj, HttpResponseStatus.NOT_FOUND.getCode(), "App: " + appId + " not found");
          continue;
        }

        ProgramType programType = ProgramType.valueOfPrettyName(requestedObj.getProgramType());
        // cant get instances for things that are not flows, services, or procedures
        if (!canHaveInstances(programType)) {
          addCodeError(requestedObj, HttpResponseStatus.BAD_REQUEST.getCode(),
                       "Program type: " + programType + " is not a valid program type to get instances");
          continue;
        }

        populateRunnableInstances(requestedObj, namespaceId, appId, spec, programType, requestedObj.getProgramId());
      }
      secureHandler.sendProtectedJsonList(responder, HttpResponseStatus.OK,
                                          ObjectIds.namespace(namespaceId), args,
                                          ImmutableList.of(Permission.LIFECYCLE));
    } catch (SecurityException e) {
      responder.sendStatus(HttpResponseStatus.UNAUTHORIZED);
    } catch (JsonSyntaxException e) {
      responder.sendStatus(HttpResponseStatus.BAD_REQUEST);
    } catch (Throwable e) {
      LOG.error("Got exception:", e);
      responder.sendStatus(HttpResponseStatus.INTERNAL_SERVER_ERROR);
    }
  }

  /*
  Note: Cannot combine the following get all programs methods into one because then API path will clash with /apps path
   */

  /**
   * Returns a list of flows associated with a namespace.
   */
  @GET
  @Path("/flows")
  public void getAllFlows(HttpRequest request, HttpResponder responder,
                          @PathParam("namespace-id") String namespaceId) {
    programList(responder, namespaceId, ProgramType.FLOW, null, store);
  }

  /**
   * Returns a list of procedures associated with a namespace.
   */
  @GET
  @Path("/procedures")
  public void getAllProcedures(HttpRequest request, HttpResponder responder,
                               @PathParam("namespace-id") String namespaceId) {
    programList(responder, namespaceId, ProgramType.PROCEDURE, null, store);
  }

  /**
   * Returns a list of map/reduces associated with a namespace.
   */
  @GET
  @Path("/mapreduce")
  public void getAllMapReduce(HttpRequest request, HttpResponder responder,
                              @PathParam("namespace-id") String namespaceId) {
    programList(responder, namespaceId, ProgramType.MAPREDUCE, null, store);
  }

  /**
   * Returns a list of spark jobs associated with a namespace.
   */
  @GET
  @Path("/spark")
  public void getAllSpark(HttpRequest request, HttpResponder responder,
                          @PathParam("namespace-id") String namespaceId) {
    programList(responder, namespaceId, ProgramType.SPARK, null, store);
  }

  /**
   * Returns a list of workflows associated with a namespace.
   */
  @GET
  @Path("/workflows")
  public void getAllWorkflows(HttpRequest request, HttpResponder responder,
                              @PathParam("namespace-id") String namespaceId) {
    programList(responder, namespaceId, ProgramType.WORKFLOW, null, store);
  }

  /**
   * Returns a list of services associated with a namespace.
   */
  @GET
  @Path("/services")
  public void getAllServices(HttpRequest request, HttpResponder responder,
                             @PathParam("namespace-id") String namespaceId) {
    programList(responder, namespaceId, ProgramType.SERVICE, null, store);
  }

  /**
   * Returns a list of programs associated with an application within a namespace.
   */
  @GET
  @Path("/apps/{app-id}/{program-category}")
  public void getProgramsByApp(HttpRequest request, HttpResponder responder,
                               @PathParam("namespace-id") String namespaceId,
                               @PathParam("app-id") String appId,
                               @PathParam("program-category") String programCategory) {
    ProgramType type = getProgramType(programCategory);
    if (type == null) {
      responder.sendString(HttpResponseStatus.METHOD_NOT_ALLOWED, String.format("Program type '%s' not supported",
                                                                                programCategory));
      return;
    }
    programList(responder, namespaceId, type, appId, store);
  }

  /********************** Flow/Flowlet APIs ***********************************************************/
  /**
   * Returns number of instances for a flowlet within a flow.
   */
  @GET
  @Path("/apps/{app-id}/flows/{flow-id}/flowlets/{flowlet-id}/instances")
  public void getFlowletInstances(HttpRequest request, HttpResponder responder,
                                  @PathParam("namespace-id") String namespaceId,
                                  @PathParam("app-id") String appId, @PathParam("flow-id") String flowId,
                                  @PathParam("flowlet-id") String flowletId) {
    try {
      int count = store.getFlowletInstances(Id.Program.from(namespaceId, appId, flowId), flowletId);
      secureHandler.sendProtectedJson(responder, HttpResponseStatus.OK, new Instances(count),
                                      ObjectIds.program(namespaceId, appId, ProgramType.FLOW, flowId),
                                      ImmutableList.of(Permission.LIFECYCLE));
    } catch (SecurityException e) {
      responder.sendStatus(HttpResponseStatus.UNAUTHORIZED);
    } catch (Throwable e) {
      if (respondIfElementNotFound(e, responder)) {
        return;
      }
      LOG.error("Got exception:", e);
      responder.sendStatus(HttpResponseStatus.INTERNAL_SERVER_ERROR);
    }
  }

  /**
   * Increases number of instance for a flowlet within a flow.
   */
  @PUT
  @Path("/apps/{app-id}/flows/{flow-id}/flowlets/{flowlet-id}/instances")
  public void setFlowletInstances(HttpRequest request, HttpResponder responder,
                                  @PathParam("namespace-id") String namespaceId,
                                  @PathParam("app-id") String appId, @PathParam("flow-id") String flowId,
                                  @PathParam("flowlet-id") String flowletId) {

    try {
      secureHandler.authorize(ObjectIds.program(namespaceId, appId, ProgramType.FLOW, flowId),
                              ImmutableList.of(Permission.LIFECYCLE));
    } catch (UnauthorizedException e) {
      responder.sendStatus(HttpResponseStatus.UNAUTHORIZED);
      return;
    }

    int instances;
    try {
      instances = getInstances(request);
      if (instances < 1) {
        responder.sendString(HttpResponseStatus.BAD_REQUEST, "Instance count should be greater than 0");
        return;
      }
    } catch (Throwable th) {
      responder.sendString(HttpResponseStatus.BAD_REQUEST, "Invalid instance count.");
      return;
    }

    try {
      Id.Program programID = Id.Program.from(namespaceId, appId, flowId);
      int oldInstances = store.getFlowletInstances(programID, flowletId);
      if (oldInstances != instances) {
        store.setFlowletInstances(programID, flowletId, instances);
        ProgramRuntimeService.RuntimeInfo runtimeInfo = findRuntimeInfo(namespaceId, appId, flowId, ProgramType.FLOW,
                                                                        runtimeService);
        if (runtimeInfo != null) {
          runtimeInfo.getController().command(ProgramOptionConstants.INSTANCES,
                                              ImmutableMap.of("flowlet", flowletId,
                                                              "newInstances", String.valueOf(instances),
                                                              "oldInstances", String.valueOf(oldInstances))).get();
        }
      }
      responder.sendStatus(HttpResponseStatus.OK);
    } catch (SecurityException e) {
      responder.sendStatus(HttpResponseStatus.UNAUTHORIZED);
    } catch (Throwable e) {
      if (respondIfElementNotFound(e, responder)) {
        return;
      }
      LOG.error("Got exception:", e);
      responder.sendStatus(HttpResponseStatus.INTERNAL_SERVER_ERROR);
    }
  }

  /**
   * Changes input stream for a flowlet connection.
   */
  @PUT
  @Path("/apps/{app-id}/flows/{flow-id}/flowlets/{flowlet-id}/connections/{stream-id}")
  public void changeFlowletStreamConnection(HttpRequest request, HttpResponder responder,
                                            @PathParam("namespace-id") String namespaceId,
                                            @PathParam("app-id") String appId,
                                            @PathParam("flow-id") String flowId,
                                            @PathParam("flowlet-id") String flowletId,
                                            @PathParam("stream-id") String streamId) throws IOException {

    try {
      secureHandler.authorize(ObjectIds.program(namespaceId, appId, ProgramType.FLOW, flowId),
                              ImmutableList.of(Permission.LIFECYCLE));
    } catch (UnauthorizedException e) {
      responder.sendStatus(HttpResponseStatus.UNAUTHORIZED);
      return;
    }

    try {
      Map<String, String> arguments = decodeArguments(request);
      String oldStreamId = arguments.get("oldStreamId");
      if (oldStreamId == null) {
        responder.sendString(HttpResponseStatus.BAD_REQUEST, "oldStreamId param is required");
        return;
      }

      StreamSpecification stream = store.getStream(Id.Namespace.from(namespaceId), streamId);
      if (stream == null) {
        responder.sendString(HttpResponseStatus.NOT_FOUND, "Stream specified with streamId param does not exist");
        return;
      }

      Id.Program programID = Id.Program.from(namespaceId, appId, flowId);
      store.changeFlowletSteamConnection(programID, flowletId, oldStreamId, streamId);
      responder.sendStatus(HttpResponseStatus.OK);
    } catch (SecurityException e) {
      responder.sendStatus(HttpResponseStatus.UNAUTHORIZED);
    } catch (Throwable e) {
      if (respondIfElementNotFound(e, responder)) {
        return;
      }
      LOG.error("Got exception:", e);
      responder.sendStatus(HttpResponseStatus.INTERNAL_SERVER_ERROR);
    }
  }

  @GET
  @Path("/apps/{app-id}/{program-category}/{program-id}/live-info")
  @SuppressWarnings("unused")
  public void liveInfo(HttpRequest request, HttpResponder responder, @PathParam("namespace-id") String namespaceId,
                       @PathParam("app-id") String appId, @PathParam("program-category") String programCategory,
                       @PathParam("program-id") String programId) {
    ProgramType type = getProgramType(programCategory);
    if (type == null) {
      responder.sendString(HttpResponseStatus.METHOD_NOT_ALLOWED, String.format("Live-info not supported for program" +
                                                                                  " type '%s'", programCategory));
      return;
    }
    getLiveInfo(request, responder, namespaceId, appId, programId, ProgramType.valueOfCategoryName(programCategory),
                runtimeService);
  }

  /**
   * Deletes queues.
   */
  @DELETE
  @Path("/apps/{app-id}/flows/{flow-id}/queues")
  public void deleteFlowQueues(HttpRequest request, HttpResponder responder,
                               @PathParam("namespace-id") String namespaceId,
                               @PathParam("app-id") String appId,
                               @PathParam("flow-id") String flowId) {
    try {
      secureHandler.authorize(ObjectIds.program(namespaceId, appId, ProgramType.FLOW, flowId),
                              ImmutableList.of(Permission.LIFECYCLE));
    } catch (UnauthorizedException e) {
      responder.sendStatus(HttpResponseStatus.UNAUTHORIZED);
      return;
    }

    Id.Program programId = Id.Program.from(namespaceId, appId, flowId);
    try {
      ProgramStatus status = getProgramStatus(programId, ProgramType.FLOW);
      if (status.getStatus().equals(HttpResponseStatus.NOT_FOUND.toString())) {
        responder.sendStatus(HttpResponseStatus.NOT_FOUND);
      } else if (status.getStatus().equals("RUNNING")) {
        responder.sendString(HttpResponseStatus.FORBIDDEN, "Flow is running, please stop it first.");
      } else {
        queueAdmin.dropAllForFlow(namespaceId, appId, flowId);
        // delete process metrics that are used to calculate the queue size (process.events.pending metric name)
        deleteProcessMetricsForFlow(appId, flowId);
        responder.sendStatus(HttpResponseStatus.OK);
      }
    } catch (SecurityException e) {
      responder.sendStatus(HttpResponseStatus.UNAUTHORIZED);
    } catch (Throwable e) {
      LOG.error("Got exception:", e);
      responder.sendStatus(HttpResponseStatus.INTERNAL_SERVER_ERROR);
    }
  }

  /**************************** Workflow/schedule APIs *****************************************************/
  @GET
  @Path("/apps/{app-id}/workflows/{workflow-name}/current")
  public void workflowStatus(HttpRequest request, final HttpResponder responder,
                             @PathParam("namespace-id") String namespaceId,
                             @PathParam("app-id") String appId,
                             @PathParam("workflow-name") String workflowName) {

    final ImmutableList<Permission> requiredPermissions = ImmutableList.of(Permission.LIFECYCLE);
    final ObjectId objectId = ObjectIds.program(namespaceId, appId, ProgramType.WORKFLOW, workflowName);

    try {
<<<<<<< HEAD
      workflowClient.getWorkflowStatus(namespaceId, appId, workflowName, new WorkflowClient.Callback() {
        @Override
        public void handle(WorkflowClient.Status status) {
          if (status.getCode() == WorkflowClient.Status.Code.NOT_FOUND) {
            secureHandler.sendProtectedStatus(responder, HttpResponseStatus.NOT_FOUND, objectId, requiredPermissions);
          } else if (status.getCode() == WorkflowClient.Status.Code.OK) {
            ImmutableMultimap<String, String> headers = ImmutableMultimap.of(
              HttpHeaders.Names.CONTENT_TYPE, "application/json; charset=utf-8");
            secureHandler.sendProtectedByteArray(responder, HttpResponseStatus.OK, status.getResult().getBytes(),
                                                 headers, objectId, requiredPermissions);
          } else {
            responder.sendError(HttpResponseStatus.INTERNAL_SERVER_ERROR, status.getResult());
          }
        }
      });
=======
      workflowClient.getWorkflowStatus(namespaceId, appId, workflowName,
                                       new WorkflowClient.Callback() {
                                         @Override
                                         public void handle(WorkflowClient.Status status) {
                                           if (status.getCode() == WorkflowClient.Status.Code.NOT_FOUND) {
                                             responder.sendStatus(HttpResponseStatus.NOT_FOUND);
                                           } else if (status.getCode() == WorkflowClient.Status.Code.OK) {
                                             responder.sendByteArray(HttpResponseStatus.OK,
                                                                     status.getResult().getBytes(),
                                                                     ImmutableMultimap.of(
                                                                       HttpHeaders.Names.CONTENT_TYPE,
                                                                       "application/json; charset=utf-8"));

                                           } else {
                                             responder.sendString(HttpResponseStatus.INTERNAL_SERVER_ERROR,
                                                                  status.getResult());
                                           }
                                         }
                                       });
>>>>>>> 534b5676
    } catch (SecurityException e) {
      responder.sendStatus(HttpResponseStatus.UNAUTHORIZED);
    } catch (Throwable e) {
      LOG.error("Caught exception", e);
      responder.sendStatus(HttpResponseStatus.INTERNAL_SERVER_ERROR);
    }
  }

  /**
   * Returns next scheduled runtime of a workflow.
   */
  @GET
  @Path("/apps/{app-id}/workflows/{workflow-id}/nextruntime")
  public void getScheduledRunTime(HttpRequest request, HttpResponder responder,
                                  @PathParam("namespace-id") String namespaceId,
                                  @PathParam("app-id") String appId, @PathParam("workflow-id") String workflowId) {
    try {
      Id.Program id = Id.Program.from(namespaceId, appId, workflowId);
      List<ScheduledRuntime> runtimes = scheduler.nextScheduledRuntime(id, SchedulableProgramType.WORKFLOW);

      JsonArray array = new JsonArray();
      for (ScheduledRuntime runtime : runtimes) {
        JsonObject object = new JsonObject();
        object.addProperty("id", runtime.getScheduleId());
        object.addProperty("time", runtime.getTime());
        array.add(object);
      }
      secureHandler.sendProtectedJson(responder, HttpResponseStatus.OK, array,
                                      ObjectIds.program(namespaceId, appId, ProgramType.WORKFLOW, workflowId),
                                      ImmutableList.of(Permission.LIFECYCLE));
    } catch (SecurityException e) {
      responder.sendStatus(HttpResponseStatus.UNAUTHORIZED);
    } catch (Throwable e) {
      LOG.error("Got exception:", e);
      responder.sendStatus(HttpResponseStatus.INTERNAL_SERVER_ERROR);
    }
  }

  /**
   * Get Workflow schedules
   */
  @GET
  @Path("/apps/{app-id}/workflows/{workflow-id}/schedules")
  public void getWorkflowSchedules(HttpRequest request, HttpResponder responder,
                                   @PathParam("namespace-id") String namespaceId,
                                   @PathParam("app-id") String appId,
                                   @PathParam("workflow-id") String workflowId) {
    ApplicationSpecification appSpec = store.getApplication(Id.Application.from(namespaceId, appId));
    if (appSpec == null) {
      responder.sendString(HttpResponseStatus.NOT_FOUND, "App:" + appId + " not found");
      return;
    }

    List<ScheduleSpecification> specList = Lists.newArrayList();
    for (Map.Entry<String, ScheduleSpecification> entry : appSpec.getSchedules().entrySet()) {
      ScheduleSpecification spec = entry.getValue();
      if (spec.getProgram().getProgramName().equals(workflowId) &&
        spec.getProgram().getProgramType() == SchedulableProgramType.WORKFLOW) {
        specList.add(entry.getValue());
      }
    }
    secureHandler.sendProtectedJson(responder, HttpResponseStatus.OK, specList,
                                    ObjectIds.program(namespaceId, appId, ProgramType.WORKFLOW, workflowId),
                                    ImmutableList.of(Permission.LIFECYCLE));
  }

  /**
   * Return the number of instances for the given runnable of a service.
   */
  @GET
  @Path("/apps/{app-id}/services/{service-id}/runnables/{runnable-name}/instances")
  public void getServiceInstances(HttpRequest request, HttpResponder responder,
                                  @PathParam("namespace-id") String namespaceId,
                                  @PathParam("app-id") String appId,
                                  @PathParam("service-id") String serviceId,
                                  @PathParam("runnable-name") String runnableName) {
    ObjectId objectId = ObjectIds.program(namespaceId, appId, ProgramType.SERVICE, serviceId);
    List<Permission> requiredPermissions = ImmutableList.of(Permission.LIFECYCLE);

    try {
      Id.Program programId = Id.Program.from(namespaceId, appId, serviceId);
      if (!store.programExists(programId, ProgramType.SERVICE)) {
        secureHandler.sendProtectedString(responder, HttpResponseStatus.NOT_FOUND, "Runnable not found",
                                          objectId, requiredPermissions);
        return;
      }

      ServiceSpecification specification = (ServiceSpecification) getProgramSpecification(programId,
                                                                                          ProgramType.SERVICE);
      if (specification == null) {
        secureHandler.sendProtectedStatus(responder, HttpResponseStatus.NOT_FOUND, objectId, requiredPermissions);
        return;
      }

      // If the runnable name is the same as the service name, then uses the service spec, otherwise use the worker spec
      int instances;
      if (specification.getName().equals(runnableName)) {
        instances = specification.getInstances();
      } else {
        ServiceWorkerSpecification workerSpec = specification.getWorkers().get(runnableName);
        if (workerSpec == null) {
          secureHandler.sendProtectedStatus(responder, HttpResponseStatus.NOT_FOUND, objectId, requiredPermissions);
          return;
        }
        instances = workerSpec.getInstances();
      }
      int runnableCount = getRunnableCount(namespaceId, appId, ProgramType.SERVICE, serviceId, runnableName);
      ServiceInstances serviceInstances = new ServiceInstances(instances, runnableCount);
      secureHandler.sendProtectedJson(responder, HttpResponseStatus.OK, serviceInstances,
                                      objectId, requiredPermissions);
    } catch (SecurityException e) {
      responder.sendStatus(HttpResponseStatus.UNAUTHORIZED);
    } catch (Throwable e) {
      LOG.error("Got exception:", e);
      responder.sendStatus(HttpResponseStatus.INTERNAL_SERVER_ERROR);
    }
  }

  /**
   * Set instances.
   */
  @PUT
  @Path("/apps/{app-id}/services/{service-id}/runnables/{runnable-name}/instances")
  public void setServiceInstances(HttpRequest request, HttpResponder responder,
                                  @PathParam("namespace-id") String namespaceId,
                                  @PathParam("app-id") String appId,
                                  @PathParam("service-id") String serviceId,
                                  @PathParam("runnable-name") String runnableName) {

    try {
      secureHandler.authorize(ObjectIds.program(namespaceId, appId, ProgramType.SERVICE, serviceId),
                              ImmutableList.of(Permission.LIFECYCLE));
    } catch (UnauthorizedException e) {
      responder.sendStatus(HttpResponseStatus.UNAUTHORIZED);
      return;
    }

    try {
      Id.Program programId = Id.Program.from(namespaceId, appId, serviceId);
      if (!store.programExists(programId, ProgramType.SERVICE)) {
        responder.sendString(HttpResponseStatus.NOT_FOUND, "Runnable not found");
        return;
      }

      int instances = getInstances(request);
      if (instances < 1) {
        responder.sendString(HttpResponseStatus.BAD_REQUEST, "Instance count should be greater than 0");
        return;
      }

      // If the runnable name is the same as the service name, it's setting the service instances
      // TODO: This REST API is bad, need to update (CDAP-388)
      int oldInstances = (runnableName.equals(serviceId)) ? store.getServiceInstances(programId)
        : store.getServiceWorkerInstances(programId, runnableName);
      if (oldInstances != instances) {
        if (runnableName.equals(serviceId)) {
          store.setServiceInstances(programId, instances);
        } else {
          store.setServiceWorkerInstances(programId, runnableName, instances);
        }

        ProgramRuntimeService.RuntimeInfo runtimeInfo = findRuntimeInfo(programId.getNamespaceId(),
                                                                        programId.getApplicationId(),
                                                                        programId.getId(),
                                                                        ProgramType.SERVICE, runtimeService);
        if (runtimeInfo != null) {
          runtimeInfo.getController().command(ProgramOptionConstants.INSTANCES,
                                              ImmutableMap.of("runnable", runnableName,
                                                              "newInstances", String.valueOf(instances),
                                                              "oldInstances", String.valueOf(oldInstances))).get();
        }
      }
      responder.sendStatus(HttpResponseStatus.OK);
    } catch (SecurityException e) {
      responder.sendStatus(HttpResponseStatus.UNAUTHORIZED);
    } catch (Throwable throwable) {
      if (respondIfElementNotFound(throwable, responder)) {
        return;
      }
      LOG.error("Got exception : ", throwable);
      responder.sendStatus(HttpResponseStatus.INTERNAL_SERVER_ERROR);
    }
  }

  @DELETE
  @Path("/queues")
  public synchronized void deleteQueues(HttpRequest request, HttpResponder responder,
                                        @PathParam("namespace-id") String namespaceId) {

    try {
      secureHandler.authorize(ObjectIds.namespace(namespaceId), ImmutableList.of(Permission.LIFECYCLE));
    } catch (UnauthorizedException e) {
      responder.sendStatus(HttpResponseStatus.UNAUTHORIZED);
      return;
    }

    // synchronized to avoid a potential race condition here:
    // 1. the check for state returns that all flows are STOPPED
    // 2. The API deletes queues because
    // Between 1. and 2., a flow is started using the /namespaces/{namespace-id}/apps/{app-id}/flows/{flow-id}/start API
    // Averting this race condition by synchronizing this method. The resource that needs to be locked here is
    // runtimeService. This should work because the method that is used to start a flow - startStopProgram - is also
    // synchronized on this.
    // This synchronization works in HA mode because even in HA mode there is only one leader at a time.
    try {
      List<ProgramRecord> flows = listPrograms(Id.Namespace.from(namespaceId), ProgramType.FLOW, store);
      for (ProgramRecord flow : flows) {
        String appId = flow.getApp();
        String flowId = flow.getId();
        Id.Program programId = Id.Program.from(namespaceId, appId, flowId);
        ProgramStatus status = getProgramStatus(programId, ProgramType.FLOW);
        if (!"STOPPED".equals(status.getStatus())) {
          responder.sendString(HttpResponseStatus.FORBIDDEN,
                               String.format("Flow '%s' from application '%s' in namespace '%s' is running, " +
                                               "please stop it first.", flowId, appId, namespaceId));
          return;
        }
      }
      queueAdmin.dropAllInNamespace(namespaceId);
      // delete process metrics that are used to calculate the queue size (process.events.pending metric name)
      // TODO: CDAP-1184 Implement metrics deletion once we have v3 APIs for deleting metrics
      responder.sendStatus(HttpResponseStatus.OK);
    } catch (Exception e) {
      LOG.error("Error while deleting queues in namespace " + namespaceId, e);
      responder.sendString(HttpResponseStatus.INTERNAL_SERVER_ERROR, e.getMessage());
    }
  }

  /**
   * Populates requested and provisioned instances for a program type.
   * The program type passed here should be one that can have instances (flows, services or procedures)
   * Requires caller to do this validation.
   */
  private void populateRunnableInstances(BatchEndpointInstances requestedObj, String namespaceId, String appId,
                                         ApplicationSpecification spec, ProgramType programType,
                                         String programId) {
    int requested;
    String runnableId;
    if (programType == ProgramType.PROCEDURE) {
      // the "runnable" for procedures has the same id as the procedure name
      runnableId = programId;
      if (!spec.getProcedures().containsKey(programId)) {
        addCodeError(requestedObj, HttpResponseStatus.NOT_FOUND.getCode(),
                     "Procedure: " + programId + " not found");
        return;
      }
      requested = store.getProcedureInstances(Id.Program.from(namespaceId, appId, programId));

    } else {
      // services and flows must have runnable id
      if (requestedObj.getRunnableId() == null) {
        addCodeError(requestedObj, HttpResponseStatus.BAD_REQUEST.getCode(),
                     "Must provide a string runnableId for flows/services");
        return;
      }

      runnableId = requestedObj.getRunnableId();
      if (programType == ProgramType.FLOW) {
        FlowSpecification flowSpec = spec.getFlows().get(programId);
        if (flowSpec == null) {
          addCodeError(requestedObj, HttpResponseStatus.NOT_FOUND.getCode(), "Flow: " + programId + " not found");
          return;
        }

        FlowletDefinition flowletDefinition = flowSpec.getFlowlets().get(runnableId);
        if (flowletDefinition == null) {
          addCodeError(requestedObj, HttpResponseStatus.NOT_FOUND.getCode(),
                       "Flowlet: " + runnableId + " not found");
          return;
        }
        requested = flowletDefinition.getInstances();

      } else {
        // Services
        ServiceSpecification serviceSpec = spec.getServices().get(programId);
        if (serviceSpec == null) {
          addCodeError(requestedObj, HttpResponseStatus.NOT_FOUND.getCode(),
                       "Service: " + programId + " not found");
          return;
        }

        if (serviceSpec.getName().equals(runnableId)) {
          // If runnable name is the same as the service name, returns the service http server instances
          requested = serviceSpec.getInstances();
        } else {
          // Otherwise, get it from the worker
          ServiceWorkerSpecification workerSpec = serviceSpec.getWorkers().get(runnableId);
          if (workerSpec == null) {
            addCodeError(requestedObj, HttpResponseStatus.NOT_FOUND.getCode(),
                         "Runnable: " + runnableId + " not found");
            return;
          }
          requested = workerSpec.getInstances();
        }
      }
    }
    // use the pretty name of program types to be consistent
    requestedObj.setProgramType(programType.getPrettyName());
    int provisioned = getRunnableCount(namespaceId, appId, programType, programId, runnableId);
    requestedObj.setStatusCode(HttpResponseStatus.OK.getCode());
    requestedObj.setRequested(requested);
    requestedObj.setProvisioned(provisioned);
  }

  /**
   * Returns a map where the pairs map from status to program status (e.g. {"status" : "RUNNING"}) or
   * in case of an error in the input (e.g. invalid id, program not found), a map from statusCode to integer and
   * error to error message (e.g. {"statusCode": 404, "error": "Program not found"})
   *
   * @param id The Program Id to get the status of
   * @param type The Type of the Program to get the status of
   * @throws RuntimeException if failed to determine the program status
   */
  private StatusMap getStatus(final Id.Program id, final ProgramType type) {
    // invalid type does not exist
    if (type == null) {
      return new StatusMap(null, "Invalid program type provided", HttpResponseStatus.BAD_REQUEST.getCode());
    }

    try {
      // check that app exists
      ApplicationSpecification appSpec = store.getApplication(id.getApplication());
      if (appSpec == null) {
        return new StatusMap(null, "App: " + id.getApplicationId() + " not found",
                             HttpResponseStatus.NOT_FOUND.getCode());
      }

      // For program type other than MapReduce
      if (type != ProgramType.MAPREDUCE) {
        return getProgramStatus(id, type, new StatusMap());
      }

      // must do it this way to allow anon function in workflow to modify status
      // check that mapreduce exists
      if (!appSpec.getMapReduce().containsKey(id.getId())) {
        return new StatusMap(null, "Program: " + id.getId() + " not found", HttpResponseStatus.NOT_FOUND.getCode());
      }

      // See if the MapReduce is part of a workflow
      String workflowName = getWorkflowName(id.getId());
      if (workflowName == null) {
        // Not from workflow, treat it as simple program status
        return getProgramStatus(id, type, new StatusMap());
      }

      // MapReduce is part of a workflow. Query the status of the workflow instead
      final SettableFuture<StatusMap> statusFuture = SettableFuture.create();
      workflowClient.getWorkflowStatus(id.getNamespaceId(), id.getApplicationId(),
                                       workflowName, new WorkflowClient.Callback() {
        @Override
        public void handle(WorkflowClient.Status status) {
          StatusMap result = new StatusMap();

          if (status.getCode().equals(WorkflowClient.Status.Code.OK)) {
            result.setStatus("RUNNING");
            result.setStatusCode(HttpResponseStatus.OK.getCode());
          } else {
            //mapreduce name might follow the same format even when its not part of the workflow.
            try {
              // getProgramStatus returns program status or http response status NOT_FOUND
              getProgramStatus(id, type, result);
            } catch (Exception e) {
              LOG.error("Exception raised when getting program status for {} {}", id, type, e);
              // error occurred so say internal server error
              result.setStatusCode(HttpResponseStatus.INTERNAL_SERVER_ERROR.getCode());
              result.setError(e.getMessage());
            }
          }

          // This would make all changes in the result statusMap available to the other thread that doing
          // the take() call.
          statusFuture.set(result);
        }
      }
      );
      // wait for status to come back in case we are polling mapreduce status in workflow
      // status map contains either a status or an error
      return Futures.getUnchecked(statusFuture);
    } catch (Exception e) {
      LOG.error("Exception raised when getting program status for {} {}", id, type, e);
      return new StatusMap(null, "Failed to get program status", HttpResponseStatus.INTERNAL_SERVER_ERROR.getCode());
    }
  }

  private StatusMap getProgramStatus(Id.Program id, ProgramType type, StatusMap statusMap) {
    // getProgramStatus returns program status or http response status NOT_FOUND
    String progStatus = getProgramStatus(id, type).getStatus();
    if (progStatus.equals(HttpResponseStatus.NOT_FOUND.toString())) {
      statusMap.setStatusCode(HttpResponseStatus.NOT_FOUND.getCode());
      statusMap.setError("Program not found");
    } else {
      statusMap.setStatus(progStatus);
      statusMap.setStatusCode(HttpResponseStatus.OK.getCode());
    }
    return statusMap;
  }

  /**
   * 'protected' only to support v2 webapp APIs
   */
  protected ProgramStatus getProgramStatus(Id.Program id, ProgramType type) {
    try {
      ProgramRuntimeService.RuntimeInfo runtimeInfo = findRuntimeInfo(id, type);

      if (runtimeInfo == null) {
        if (type != ProgramType.WEBAPP) {
          //Runtime info not found. Check to see if the program exists.
          ProgramSpecification spec = getProgramSpecification(id, type);
          if (spec == null) {
            // program doesn't exist
            return new ProgramStatus(id.getApplicationId(), id.getId(), HttpResponseStatus.NOT_FOUND.toString());
          } else {
            // program exists and not running. so return stopped.
            return new ProgramStatus(id.getApplicationId(), id.getId(), ProgramController.State.STOPPED.toString());
          }
        } else {
          // TODO: Fetching webapp status is a hack. This will be fixed when webapp spec is added.
          Location webappLoc = null;
          try {
            webappLoc = Programs.programLocation(locationFactory, appFabricDir, id, ProgramType.WEBAPP);
          } catch (FileNotFoundException e) {
            // No location found for webapp, no need to log this exception
          }

          if (webappLoc != null && webappLoc.exists()) {
            // webapp exists and not running. so return stopped.
            return new ProgramStatus(id.getApplicationId(), id.getId(), ProgramController.State.STOPPED.toString());
          } else {
            // webapp doesn't exist
            return new ProgramStatus(id.getApplicationId(), id.getId(), HttpResponseStatus.NOT_FOUND.toString());
          }
        }
      }

      String status = controllerStateToString(runtimeInfo.getController().getState());
      return new ProgramStatus(id.getApplicationId(), id.getId(), status);
    } catch (Throwable throwable) {
      LOG.warn(throwable.getMessage(), throwable);
      throw Throwables.propagate(throwable);
    }
  }

  /**
   * Temporarily protected. Should be made private when all v3 APIs (webapp in this case) have been implemented.
   */
  protected ProgramRuntimeService.RuntimeInfo findRuntimeInfo(Id.Program identifier, ProgramType type) {
    Collection<ProgramRuntimeService.RuntimeInfo> runtimeInfos = runtimeService.list(type).values();
    Preconditions.checkNotNull(runtimeInfos, UserMessages.getMessage(UserErrors.RUNTIME_INFO_NOT_FOUND),
                               identifier.getNamespaceId(), identifier.getApplicationId());
    for (ProgramRuntimeService.RuntimeInfo info : runtimeInfos) {
      if (identifier.equals(info.getProgramId())) {
        return info;
      }
    }
    return null;
  }

  /**
   * Get workflow name from mapreduceId.
   * Format of mapreduceId: WorkflowName_mapreduceName, if the mapreduce is a part of workflow.
   *
   * @param mapreduceId id of the mapreduce job in CDAP
   * @return workflow name if exists null otherwise
   */
  private String getWorkflowName(String mapreduceId) {
    String [] splits = mapreduceId.split("_");
    if (splits.length > 1) {
      return splits[0];
    } else {
      return null;
    }
  }

  @Nullable
  private ProgramSpecification getProgramSpecification(Id.Program id, ProgramType type) throws Exception {
    ApplicationSpecification appSpec;
    try {
      appSpec = store.getApplication(id.getApplication());
      if (appSpec == null) {
        return null;
      }

      String runnableId = id.getId();
      ProgramSpecification programSpec;
      if (type == ProgramType.FLOW && appSpec.getFlows().containsKey(runnableId)) {
        programSpec = appSpec.getFlows().get(id.getId());
      } else if (type == ProgramType.PROCEDURE && appSpec.getProcedures().containsKey(runnableId)) {
        programSpec = appSpec.getProcedures().get(id.getId());
      } else if (type == ProgramType.MAPREDUCE && appSpec.getMapReduce().containsKey(runnableId)) {
        programSpec = appSpec.getMapReduce().get(id.getId());
      } else if (type == ProgramType.SPARK && appSpec.getSpark().containsKey(runnableId)) {
        programSpec = appSpec.getSpark().get(id.getId());
      } else if (type == ProgramType.WORKFLOW && appSpec.getWorkflows().containsKey(runnableId)) {
        programSpec = appSpec.getWorkflows().get(id.getId());
      } else if (type == ProgramType.SERVICE && appSpec.getServices().containsKey(runnableId)) {
        programSpec = appSpec.getServices().get(id.getId());
      } else {
        programSpec = null;
      }
      return programSpec;
    } catch (Throwable throwable) {
      LOG.warn(throwable.getMessage(), throwable);
      throw new Exception(throwable.getMessage());
    }
  }

  /** NOTE: This was a temporary hack done to map the status to something that is
   * UI friendly. Internal states of program controller are reasonable and hence
   * no point in changing them.
   */
  private String controllerStateToString(ProgramController.State state) {
    if (state == ProgramController.State.ALIVE) {
      return "RUNNING";
    }
    if (state == ProgramController.State.ERROR) {
      return "FAILED";
    }
    return state.toString();
  }

  private synchronized void startStopProgram(HttpRequest request, HttpResponder responder, String namespaceId,
                                             String appId, ProgramType runnableType, String runnableId,
                                             String action) {
    if (runnableType == null || (runnableType == ProgramType.WORKFLOW && "stop".equals(action))) {
      responder.sendStatus(HttpResponseStatus.NOT_FOUND);
    } else {
      LOG.trace("{} call from AppFabricHttpHandler for app {}, flow type {} id {}",
                action, appId, runnableType, runnableId);
      runnableStartStop(request, responder, namespaceId, appId, runnableId, runnableType, action);
    }
  }

  /**
   * Protected temporarily until all v2 APIs are migrated (webapp APIs in this case).
   */
  protected void runnableStartStop(HttpRequest request, HttpResponder responder, String namespaceId, String appId,
                                   String runnableId, ProgramType type, String action) {
    try {
      Id.Program id = Id.Program.from(namespaceId, appId, runnableId);
      AppFabricServiceStatus status = null;
      if ("start".equals(action)) {
        status = start(id, type, decodeArguments(request), false);
      } else if ("debug".equals(action)) {
        status = start(id, type, decodeArguments(request), true);
      } else if ("stop".equals(action)) {
        status = stop(id, type);
      }
      if (status == AppFabricServiceStatus.INTERNAL_ERROR) {
        responder.sendStatus(HttpResponseStatus.INTERNAL_SERVER_ERROR);
        return;
      }

      responder.sendString(status.getCode(), status.getMessage());
    } catch (SecurityException e) {
      responder.sendStatus(HttpResponseStatus.UNAUTHORIZED);
    } catch (Throwable e) {
      LOG.error("Got exception:", e);
      responder.sendStatus(HttpResponseStatus.INTERNAL_SERVER_ERROR);
    }
  }

  /**
   * Starts a Program.
   */
  private AppFabricServiceStatus start(final Id.Program id, ProgramType type,
                                       Map<String, String> overrides, boolean debug) {

    try {
      Program program = store.loadProgram(id, type);
      if (program == null) {
        return AppFabricServiceStatus.PROGRAM_NOT_FOUND;
      }

      if (isRunning(id, type)) {
        return AppFabricServiceStatus.PROGRAM_ALREADY_RUNNING;
      }

      Map<String, String> userArgs = preferencesStore.getResolvedProperties(id.getNamespaceId(), id.getApplicationId(),
                                                                            type.getCategoryName(), id.getId());
      if (overrides != null) {
        for (Map.Entry<String, String> entry : overrides.entrySet()) {
          userArgs.put(entry.getKey(), entry.getValue());
        }
      }

      BasicArguments userArguments = new BasicArguments(userArgs);
      ProgramRuntimeService.RuntimeInfo runtimeInfo =
        runtimeService.run(program, new SimpleProgramOptions(id.getId(), new BasicArguments(), userArguments, debug));

      final ProgramController controller = runtimeInfo.getController();
      final String runId = controller.getRunId().getId();

      controller.addListener(new AbstractListener() {

        @Override
        public void init(ProgramController.State state) {
          store.setStart(id, runId, TimeUnit.SECONDS.convert(System.currentTimeMillis(), TimeUnit.MILLISECONDS));
          if (state == ProgramController.State.STOPPED) {
            stopped();
          }
          if (state == ProgramController.State.ERROR) {
            error(controller.getFailureCause());
          }
        }
        @Override
        public void stopped() {
          store.setStop(id, runId,
                        TimeUnit.SECONDS.convert(System.currentTimeMillis(), TimeUnit.MILLISECONDS),
                        ProgramController.State.STOPPED);
        }

        @Override
        public void error(Throwable cause) {
          LOG.info("Program stopped with error {}, {}", id, runId, cause);
          store.setStop(id, runId,
                        TimeUnit.SECONDS.convert(System.currentTimeMillis(), TimeUnit.MILLISECONDS),
                        ProgramController.State.ERROR);
        }
      }, Threads.SAME_THREAD_EXECUTOR);

      return AppFabricServiceStatus.OK;
    } catch (DatasetInstantiationException e) {
      return new AppFabricServiceStatus(HttpResponseStatus.UNPROCESSABLE_ENTITY, e.getMessage());
    } catch (Throwable throwable) {
      LOG.error(throwable.getMessage(), throwable);
      if (throwable instanceof FileNotFoundException) {
        return AppFabricServiceStatus.PROGRAM_NOT_FOUND;
      }
      return AppFabricServiceStatus.INTERNAL_ERROR;
    }
  }

  private boolean isRunning(Id.Program id, ProgramType type) {
    String programStatus = getStatus(id, type).getStatus();
    return programStatus != null && !"STOPPED".equals(programStatus);
  }

  /**
   * Stops a Program.
   */
  private AppFabricServiceStatus stop(Id.Program identifier, ProgramType type) {
    ProgramRuntimeService.RuntimeInfo runtimeInfo = findRuntimeInfo(identifier, type);
    if (runtimeInfo == null) {
      try {
        ProgramStatus status = getProgramStatus(identifier, type);
        if (status.getStatus().equals(HttpResponseStatus.NOT_FOUND.toString())) {
          return AppFabricServiceStatus.PROGRAM_NOT_FOUND;
        } else if (ProgramController.State.STOPPED.toString().equals(status.getStatus())) {
          return AppFabricServiceStatus.PROGRAM_ALREADY_STOPPED;
        } else {
          return AppFabricServiceStatus.RUNTIME_INFO_NOT_FOUND;
        }
      } catch (Exception e) {
        if (e instanceof FileNotFoundException) {
          return AppFabricServiceStatus.PROGRAM_NOT_FOUND;
        }
        return AppFabricServiceStatus.INTERNAL_ERROR;
      }
    }

    try {
      Preconditions.checkNotNull(runtimeInfo, UserMessages.getMessage(UserErrors.RUNTIME_INFO_NOT_FOUND));
      ProgramController controller = runtimeInfo.getController();
      controller.stop().get();
      return AppFabricServiceStatus.OK;
    } catch (Throwable throwable) {
      LOG.warn(throwable.getMessage(), throwable);
      return AppFabricServiceStatus.INTERNAL_ERROR;
    }
  }

  private void getRuns(HttpResponder responder, String namespaceId, String appId, String runnableId, String status,
                       long start, long end, int limit) {
    try {
      Id.Program programId = Id.Program.from(namespaceId, appId, runnableId);
      try {
        ProgramRunStatus runStatus = (status == null) ? ProgramRunStatus.ALL :
          ProgramRunStatus.valueOf(status.toUpperCase());
        responder.sendJson(HttpResponseStatus.OK, store.getRuns(programId, runStatus, start, end, limit));
      } catch (IllegalArgumentException e) {
        responder.sendString(HttpResponseStatus.INTERNAL_SERVER_ERROR,
                             "Supported options for status of runs are running/completed/failed");
      }
    } catch (SecurityException e) {
      responder.sendStatus(HttpResponseStatus.UNAUTHORIZED);
    } catch (Throwable e) {
      LOG.error("Got exception:", e);
      responder.sendStatus(HttpResponseStatus.INTERNAL_SERVER_ERROR);
    }
  }

  /**
   * Deserializes and parses the HttpRequest data into a list of JsonObjects. Checks the HttpRequest data to see that
   * the input has valid fields corresponding to the /instances and /status endpoints. If the input data is empty or
   * the data is not of the form of an array of json objects, it sends an appropriate response through the responder
   * and returns null.
   *
   * @param request The HttpRequest to parse
   * @param responder The HttpResponder used to send responses in case of errors
   * @return List of JsonObjects from the request data
   * @throws java.io.IOException Thrown in case of Exceptions when reading the http request data
   */
  @Nullable
  private List<BatchEndpointArgs> decodeArrayArguments(HttpRequest request, HttpResponder responder)
    throws IOException {
    ChannelBuffer content = request.getContent();
    if (!content.readable()) {
      responder.sendString(HttpResponseStatus.BAD_REQUEST, "Cannot read request");
      return null;
    }
    Reader reader = new InputStreamReader(new ChannelBufferInputStream(content), Charsets.UTF_8);
    try {
      List<BatchEndpointArgs> input = GSON.fromJson(reader, new TypeToken<List<BatchEndpointArgs>>() { }.getType());
      for (int i = 0; i < input.size(); ++i) {
        BatchEndpointArgs requestedObj;
        try {
          requestedObj = input.get(i);
        } catch (ClassCastException e) {
          responder.sendString(HttpResponseStatus.BAD_REQUEST, "All elements in array must be valid JSON Objects");
          return null;
        }
        // make sure the following args exist
        if (requestedObj.getAppId() == null || requestedObj.getProgramId() == null ||
          requestedObj.getProgramType() == null) {
          responder.sendJson(HttpResponseStatus.BAD_REQUEST,
                             "Must provide appId, programType, and programId as strings for each object");
          return null;
        }
        // invalid type
        try {
          if (ProgramType.valueOfPrettyName(requestedObj.getProgramType()) == null) {
            responder.sendJson(HttpResponseStatus.BAD_REQUEST,
                               "Invalid program type provided: " + requestedObj.getProgramType());
            return null;
          }
        } catch (IllegalArgumentException e) {
          responder.sendJson(HttpResponseStatus.BAD_REQUEST,
                             "Invalid program type provided: " + requestedObj.getProgramType());
          return null;
        }

      }
      return input;
    } catch (JsonSyntaxException e) {
      responder.sendJson(HttpResponseStatus.BAD_REQUEST, "Invalid Json object provided");
      return null;
    } finally {
      reader.close();
    }
  }

  /**
   * Convenience class for representing the necessary components in the batch endpoint.
   */
  private class BatchEndpointArgs implements IdentifiableObject {

    private String namespace = null;
    private String appId = null;
    private String programType = null;
    private String programId = null;
    private String runnableId = null;
    private String error = null;
    private Integer statusCode = null;

    private BatchEndpointArgs(String namespace, String appId, String programType,
                              String programId, String runnableId, String error,
                              Integer statusCode) {
      this.namespace = namespace;
      this.appId = appId;
      this.programType = programType;
      this.programId = programId;
      this.runnableId = runnableId;
      this.error = error;
      this.statusCode = statusCode;
    }

    public BatchEndpointArgs(BatchEndpointArgs arg) {
      this(arg.namespace, arg.appId, arg.programType, arg.programId, arg.runnableId, arg.error, arg.statusCode);
    }

    public String getNamespace() {
      return namespace;
    }

    public void setNamespace(String namespace) {
      this.namespace = namespace;
    }

    public String getRunnableId() {
      return runnableId;
    }

    public void setRunnableId(String runnableId) {
      this.runnableId = runnableId;
    }

    public void setError(String error) {
      this.error = error;
    }

    public void setStatusCode(Integer statusCode) {
      this.statusCode = statusCode;
    }

    public int getStatusCode() {
      return statusCode;
    }

    public String getError() {
      return error;
    }

    public String getProgramId() {
      return programId;
    }

    public String getProgramType() {
      return programType;
    }

    public String getAppId() {
      return appId;
    }

    public void setProgramType(String programType) {
      this.programType = programType;
    }

    @Override
    public ObjectId getObjectId() {
      return ObjectIds.program(namespace, appId, ProgramType.valueOfPrettyName(programType), programId);
    }
  }

  private class BatchEndpointInstances extends BatchEndpointArgs {
    private Integer requested = null;
    private Integer provisioned = null;

    public BatchEndpointInstances(BatchEndpointArgs arg) {
      super(arg);
    }

    public Integer getProvisioned() {
      return provisioned;
    }

    public void setProvisioned(Integer provisioned) {
      this.provisioned = provisioned;
    }

    public Integer getRequested() {
      return requested;
    }

    public void setRequested(Integer requested) {
      this.requested = requested;
    }
  }

  private class BatchEndpointStatus extends BatchEndpointArgs {
    private String status = null;

    public BatchEndpointStatus(BatchEndpointArgs arg) {
      super(arg);
    }

    public String getStatus() {
      return status;
    }

    public void setStatus(String status) {
      this.status = status;
    }
  }

  private List<BatchEndpointInstances> instancesFromBatchArgs(List<BatchEndpointArgs> args) {
    if (args == null) {
      return null;
    }
    List<BatchEndpointInstances> retVal = new ArrayList<BatchEndpointInstances>(args.size());
    for (BatchEndpointArgs arg: args) {
      retVal.add(new BatchEndpointInstances(arg));
    }
    return retVal;
  }

  private List<BatchEndpointStatus> statusFromBatchArgs(List<BatchEndpointArgs> args) {
    if (args == null) {
      return null;
    }
    List<BatchEndpointStatus> retVal = new ArrayList<BatchEndpointStatus>(args.size());
    for (BatchEndpointArgs arg: args) {
      retVal.add(new BatchEndpointStatus(arg));
    }
    return retVal;
  }

  /**
   * Adds the status code and error to the JsonObject. The JsonObject will have 2 new properties:
   * 'statusCode': code, 'error': error
   *
   * @param object The JsonObject to add the code and error to
   * @param code The status code to add
   * @param error The error message to add
   */
  private void addCodeError(BatchEndpointArgs object, int code, String error) {
    object.setStatusCode(code);
    object.setError(error);
  }

  /**
   * Returns the number of instances currently running for different runnables for different programs
   *
   * @param namespaceId
   * @param appId
   * @param programType
   * @param programId
   * @param runnableId
   * @return
   */
  private int getRunnableCount(String namespaceId, String appId, ProgramType programType,
                               String programId, String runnableId) {
    Id.Program id = Id.Program.from(namespaceId, appId, programId);
    ProgramLiveInfo info = runtimeService.getLiveInfo(id, programType);
    int count = 0;
    if (info instanceof NotRunningProgramLiveInfo) {
      return count;
    }
    if (info instanceof Containers) {
      Containers containers = (Containers) info;
      for (Containers.ContainerInfo container : containers.getContainers()) {
        if (container.getName().equals(runnableId)) {
          count++;
        }
      }
      return count;
    }
    // TODO: CDAP-1091: For standalone mode, returning the requested instances instead of provisioned only for services.
    // Doing this only for services to keep it consistent with the existing contract for flowlets right now.
    // The get instances contract for both flowlets and services should be re-thought and fixed as part of CDAP-1091
    if (programType == ProgramType.SERVICE) {
      return getRequestedServiceInstances(id, runnableId);
    }

    // Not running on YARN default 1
    return 1;
  }

  private int getRequestedServiceInstances(Id.Program serviceId, String runnableId) {
    // Not running on YARN, get it from store
    // If the runnable name is the same as the service name, get the instances from service spec.
    // Otherwise get it from worker spec.
    // TODO: This is due to the improper REST API design that treats everything in service as Runnable
    if (runnableId.equals(serviceId.getId())) {
      return store.getServiceInstances(serviceId);
    } else {
      return store.getServiceWorkerInstances(serviceId, runnableId);
    }
  }

  private boolean isValidAction(String action) {
    return "start".equals(action) || "stop".equals(action) || "debug".equals(action);
  }

  private boolean isDebugAllowed(ProgramType programType) {
    return EnumSet.of(ProgramType.FLOW, ProgramType.SERVICE, ProgramType.PROCEDURE).contains(programType);
  }

  private boolean canHaveInstances(ProgramType programType) {
    return EnumSet.of(ProgramType.FLOW, ProgramType.SERVICE, ProgramType.PROCEDURE).contains(programType);
  }

  @Nullable
  private ProgramType getProgramType(String programType) {
    try {
      return ProgramType.valueOfCategoryName(programType);
    } catch (Exception e) {
      return null;
    }
  }

  // deletes the process metrics for a flow
  private void deleteProcessMetricsForFlow(String application, String flow) throws IOException {
    ServiceDiscovered discovered = discoveryServiceClient.discover(Constants.Service.METRICS);
    Discoverable discoverable = new RandomEndpointStrategy(discovered).pick(3L, TimeUnit.SECONDS);

    if (discoverable == null) {
      LOG.error("Fail to get any metrics endpoint for deleting metrics.");
      throw new IOException("Can't find Metrics endpoint");
    }

    LOG.debug("Deleting metrics for flow {}.{}", application, flow);
    String url = String.format("http://%s:%d%s/metrics/system/apps/%s/flows/%s?prefixEntity=process",
                               discoverable.getSocketAddress().getHostName(),
                               discoverable.getSocketAddress().getPort(),
                               Constants.Gateway.API_VERSION_2,
                               application, flow);

    long timeout = TimeUnit.MILLISECONDS.convert(1, TimeUnit.MINUTES);

    SimpleAsyncHttpClient client = new SimpleAsyncHttpClient.Builder()
      .setUrl(url)
      .setRequestTimeoutInMs((int) timeout)
      .build();

    try {
      client.delete().get(timeout, TimeUnit.MILLISECONDS);
    } catch (Exception e) {
      LOG.error("exception making metrics delete call", e);
      Throwables.propagate(e);
    } finally {
      client.close();
    }
  }
}<|MERGE_RESOLUTION|>--- conflicted
+++ resolved
@@ -951,43 +951,25 @@
     final ObjectId objectId = ObjectIds.program(namespaceId, appId, ProgramType.WORKFLOW, workflowName);
 
     try {
-<<<<<<< HEAD
       workflowClient.getWorkflowStatus(namespaceId, appId, workflowName, new WorkflowClient.Callback() {
         @Override
         public void handle(WorkflowClient.Status status) {
           if (status.getCode() == WorkflowClient.Status.Code.NOT_FOUND) {
-            secureHandler.sendProtectedStatus(responder, HttpResponseStatus.NOT_FOUND, objectId, requiredPermissions);
+            secureHandler.sendProtectedStatus(responder, HttpResponseStatus.NOT_FOUND,
+                                             objectId, requiredPermissions);
           } else if (status.getCode() == WorkflowClient.Status.Code.OK) {
-            ImmutableMultimap<String, String> headers = ImmutableMultimap.of(
-              HttpHeaders.Names.CONTENT_TYPE, "application/json; charset=utf-8");
-            secureHandler.sendProtectedByteArray(responder, HttpResponseStatus.OK, status.getResult().getBytes(),
-                                                 headers, objectId, requiredPermissions);
+            secureHandler.sendProtectedByteArray(responder, HttpResponseStatus.OK,
+                                                 status.getResult().getBytes(),
+                                                 ImmutableMultimap.of(
+                                                   HttpHeaders.Names.CONTENT_TYPE,
+                                                   "application/json; charset=utf-8"),
+                                                 objectId, requiredPermissions);
+
           } else {
-            responder.sendError(HttpResponseStatus.INTERNAL_SERVER_ERROR, status.getResult());
+            responder.sendString(HttpResponseStatus.INTERNAL_SERVER_ERROR, status.getResult());
           }
         }
       });
-=======
-      workflowClient.getWorkflowStatus(namespaceId, appId, workflowName,
-                                       new WorkflowClient.Callback() {
-                                         @Override
-                                         public void handle(WorkflowClient.Status status) {
-                                           if (status.getCode() == WorkflowClient.Status.Code.NOT_FOUND) {
-                                             responder.sendStatus(HttpResponseStatus.NOT_FOUND);
-                                           } else if (status.getCode() == WorkflowClient.Status.Code.OK) {
-                                             responder.sendByteArray(HttpResponseStatus.OK,
-                                                                     status.getResult().getBytes(),
-                                                                     ImmutableMultimap.of(
-                                                                       HttpHeaders.Names.CONTENT_TYPE,
-                                                                       "application/json; charset=utf-8"));
-
-                                           } else {
-                                             responder.sendString(HttpResponseStatus.INTERNAL_SERVER_ERROR,
-                                                                  status.getResult());
-                                           }
-                                         }
-                                       });
->>>>>>> 534b5676
     } catch (SecurityException e) {
       responder.sendStatus(HttpResponseStatus.UNAUTHORIZED);
     } catch (Throwable e) {
