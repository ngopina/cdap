--- conflicted
+++ resolved
@@ -92,12 +92,7 @@
       //call the deleted spec
       ProgramType type = ProgramTypes.fromSpecification(spec);
       Id.Program programId = Id.Program.from(appSpec.getId(), type, spec.getName());
-<<<<<<< HEAD
-      programTerminator.stop(Id.Namespace.from(appSpec.getId().getNamespaceId()),
-                             programId, type);
-=======
       programTerminator.stop(Id.Namespace.from(appSpec.getId().getNamespaceId()), programId, type);
->>>>>>> 208474c7
 
       // TODO: Unify with AppFabricHttpHandler.removeApplication
       // drop all queues and stream states of a deleted flow
