/*
 * Copyright © 2014 Cask Data, Inc.
 *
 * Licensed under the Apache License, Version 2.0 (the "License"); you may not
 * use this file except in compliance with the License. You may obtain a copy of
 * the License at
 *
 * http://www.apache.org/licenses/LICENSE-2.0
 *
 * Unless required by applicable law or agreed to in writing, software
 * distributed under the License is distributed on an "AS IS" BASIS, WITHOUT
 * WARRANTIES OR CONDITIONS OF ANY KIND, either express or implied. See the
 * License for the specific language governing permissions and limitations under
 * the License.
 */
package co.cask.cdap.data.stream;

import co.cask.cdap.api.data.stream.StreamSpecification;
import co.cask.cdap.common.conf.InMemoryPropertyStore;
import co.cask.cdap.common.conf.PropertyStore;
import co.cask.cdap.common.io.Codec;
import co.cask.cdap.data.stream.service.StreamMetaStore;
import co.cask.cdap.data.stream.service.heartbeat.StreamsHeartbeatsAggregator;
import co.cask.cdap.data2.transaction.stream.StreamAdmin;
<<<<<<< HEAD
import com.google.common.base.Function;
import com.google.common.collect.Collections2;
=======
import com.google.common.base.Throwables;
import com.google.common.collect.Sets;
import com.google.common.util.concurrent.Futures;
>>>>>>> 1bdd3dc4
import com.google.common.util.concurrent.ListenableFuture;
import com.google.common.util.concurrent.ListeningExecutorService;
import com.google.common.util.concurrent.MoreExecutors;
import com.google.inject.Inject;
import com.google.inject.Singleton;
import org.apache.twill.common.Threads;
import org.apache.twill.discovery.Discoverable;

<<<<<<< HEAD
import java.util.Collection;
import java.util.concurrent.Callable;
import java.util.concurrent.Executors;
import javax.annotation.Nullable;
=======
import java.util.Set;
>>>>>>> 1bdd3dc4

/**
 * In memory implementation for {@link StreamCoordinator}.
 */
@Singleton
public final class InMemoryStreamCoordinator extends AbstractStreamCoordinator {

  private final StreamMetaStore streamMetaStore;
  private final StreamsHeartbeatsAggregator streamsHeartbeatsAggregator;
  private ListeningExecutorService executor;

  @Inject
  protected InMemoryStreamCoordinator(StreamAdmin streamAdmin, StreamMetaStore streamMetaStore,
                                      StreamsHeartbeatsAggregator streamsHeartbeatsAggregator) {
    super(streamAdmin);
    this.streamMetaStore = streamMetaStore;
    this.streamsHeartbeatsAggregator = streamsHeartbeatsAggregator;
  }

  @Override
  protected void startUp() throws Exception {
<<<<<<< HEAD
    streamsHeartbeatsAggregator.startAndWait();

    // Perform aggregation on all existing streams
    Collection<String> streamNames =
      Collections2.transform(streamMetaStore.listStreams(), new Function<StreamSpecification, String>() {
        @Nullable
        @Override
        public String apply(@Nullable StreamSpecification input) {
          return input != null ? input.getName() : null;
        }
      });
    streamsHeartbeatsAggregator.listenToStreams(streamNames);

    executor = MoreExecutors.listeningDecorator(
      Executors.newSingleThreadExecutor(Threads.createDaemonThreadFactory("stream-leader-manager")));
=======
    callLeaderCallbacks();
>>>>>>> 1bdd3dc4
  }

  @Override
  protected void doShutDown() throws Exception {
    streamsHeartbeatsAggregator.stopAndWait();
    executor.shutdownNow();
  }

  @Override
  protected <T> PropertyStore<T> createPropertyStore(Codec<T> codec) {
    return new InMemoryPropertyStore<T>();
  }

  @Override
  public void setHandlerDiscoverable(Discoverable discoverable) {
    // No-op
  }

  @Override
<<<<<<< HEAD
  public ListenableFuture<Void> streamCreated(final String streamName) {
    // Note: the leader of a stream in local mode is always the only existing stream handler
    return executor.submit(new Callable<Void>() {
      @Override
      public Void call() throws Exception {
        streamsHeartbeatsAggregator.listenToStream(streamName);
        return null;
      }
    });
=======
  public ListenableFuture<Void> streamCreated(String streamName) {
    try {
      callLeaderCallbacks();
    } catch (Exception e) {
      Throwables.propagate(e);
    }
    return Futures.immediateFuture(null);
>>>>>>> 1bdd3dc4
  }

  private void callLeaderCallbacks() throws Exception {
    Set<String> streamNames = Sets.newHashSet();
    for (StreamSpecification spec : streamMetaStore.listStreams()) {
      streamNames.add(spec.getName());
    }
    callLeaderCallbacks(streamNames);
  }
}<|MERGE_RESOLUTION|>--- conflicted
+++ resolved
@@ -22,14 +22,7 @@
 import co.cask.cdap.data.stream.service.StreamMetaStore;
 import co.cask.cdap.data.stream.service.heartbeat.StreamsHeartbeatsAggregator;
 import co.cask.cdap.data2.transaction.stream.StreamAdmin;
-<<<<<<< HEAD
-import com.google.common.base.Function;
-import com.google.common.collect.Collections2;
-=======
-import com.google.common.base.Throwables;
 import com.google.common.collect.Sets;
-import com.google.common.util.concurrent.Futures;
->>>>>>> 1bdd3dc4
 import com.google.common.util.concurrent.ListenableFuture;
 import com.google.common.util.concurrent.ListeningExecutorService;
 import com.google.common.util.concurrent.MoreExecutors;
@@ -38,14 +31,10 @@
 import org.apache.twill.common.Threads;
 import org.apache.twill.discovery.Discoverable;
 
-<<<<<<< HEAD
-import java.util.Collection;
+import java.util.Set;
 import java.util.concurrent.Callable;
 import java.util.concurrent.Executors;
 import javax.annotation.Nullable;
-=======
-import java.util.Set;
->>>>>>> 1bdd3dc4
 
 /**
  * In memory implementation for {@link StreamCoordinator}.
@@ -67,25 +56,10 @@
 
   @Override
   protected void startUp() throws Exception {
-<<<<<<< HEAD
-    streamsHeartbeatsAggregator.startAndWait();
-
-    // Perform aggregation on all existing streams
-    Collection<String> streamNames =
-      Collections2.transform(streamMetaStore.listStreams(), new Function<StreamSpecification, String>() {
-        @Nullable
-        @Override
-        public String apply(@Nullable StreamSpecification input) {
-          return input != null ? input.getName() : null;
-        }
-      });
-    streamsHeartbeatsAggregator.listenToStreams(streamNames);
-
     executor = MoreExecutors.listeningDecorator(
       Executors.newSingleThreadExecutor(Threads.createDaemonThreadFactory("stream-leader-manager")));
-=======
-    callLeaderCallbacks();
->>>>>>> 1bdd3dc4
+
+    callLeaderCallbacks((String) null);
   }
 
   @Override
@@ -105,32 +79,25 @@
   }
 
   @Override
-<<<<<<< HEAD
   public ListenableFuture<Void> streamCreated(final String streamName) {
     // Note: the leader of a stream in local mode is always the only existing stream handler
     return executor.submit(new Callable<Void>() {
       @Override
       public Void call() throws Exception {
-        streamsHeartbeatsAggregator.listenToStream(streamName);
+        callLeaderCallbacks(streamName);
         return null;
       }
     });
-=======
-  public ListenableFuture<Void> streamCreated(String streamName) {
-    try {
-      callLeaderCallbacks();
-    } catch (Exception e) {
-      Throwables.propagate(e);
-    }
-    return Futures.immediateFuture(null);
->>>>>>> 1bdd3dc4
   }
 
-  private void callLeaderCallbacks() throws Exception {
+  private void callLeaderCallbacks(@Nullable String createdStream) throws Exception {
     Set<String> streamNames = Sets.newHashSet();
     for (StreamSpecification spec : streamMetaStore.listStreams()) {
       streamNames.add(spec.getName());
     }
+    if (createdStream != null) {
+      streamNames.add(createdStream);
+    }
     callLeaderCallbacks(streamNames);
   }
 }