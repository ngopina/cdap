/*
 * Copyright © 2015 Cask Data, Inc.
 *
 * Licensed under the Apache License, Version 2.0 (the "License"); you may not
 * use this file except in compliance with the License. You may obtain a copy of
 * the License at
 *
 * http://www.apache.org/licenses/LICENSE-2.0
 *
 * Unless required by applicable law or agreed to in writing, software
 * distributed under the License is distributed on an "AS IS" BASIS, WITHOUT
 * WARRANTIES OR CONDITIONS OF ANY KIND, either express or implied. See the
 * License for the specific language governing permissions and limitations under
 * the License.
 */

package co.cask.cdap.data.stream.service.heartbeat;

import co.cask.cdap.common.conf.Constants;
import co.cask.cdap.common.stream.notification.StreamSizeNotification;
import co.cask.cdap.data.stream.StreamCoordinator;
import co.cask.cdap.data.stream.StreamPropertyListener;
import co.cask.cdap.data2.transaction.stream.StreamAdmin;
import co.cask.cdap.data2.transaction.stream.StreamConfig;
import co.cask.cdap.notifications.feeds.NotificationFeed;
import co.cask.cdap.notifications.feeds.NotificationFeedException;
import co.cask.cdap.notifications.feeds.NotificationFeedNotFoundException;
import co.cask.cdap.notifications.service.NotificationContext;
import co.cask.cdap.notifications.service.NotificationHandler;
import co.cask.cdap.notifications.service.NotificationService;
import com.google.common.collect.Maps;
import com.google.common.collect.Sets;
import com.google.common.util.concurrent.AbstractIdleService;
import com.google.common.util.concurrent.ListeningScheduledExecutorService;
import com.google.common.util.concurrent.MoreExecutors;
import com.google.inject.Inject;
import org.apache.twill.common.Cancellable;
import org.apache.twill.common.Threads;
import org.slf4j.Logger;
import org.slf4j.LoggerFactory;

import java.io.IOException;
import java.lang.reflect.Type;
import java.util.Collection;
import java.util.Map;
import java.util.Set;
import java.util.concurrent.Executors;
import java.util.concurrent.ScheduledFuture;
import java.util.concurrent.TimeUnit;
import java.util.concurrent.atomic.AtomicLong;

/**
 * {@link StreamsHeartbeatsAggregator} in which heartbeats are received as notifications. This implementation
 * uses the {@link NotificationService} to subscribe to heartbeats sent by Stream writers.
 */
// TODO this guy should have a way to get the Threshold for the streams it is doing aggregation -
// will come in a later PR
public class NotificationHeartbeatsAggregator extends AbstractIdleService implements StreamsHeartbeatsAggregator {
  private static final Logger LOG = LoggerFactory.getLogger(NotificationHeartbeatsAggregator.class);

  private static final int AGGREGATION_EXECUTOR_POOL_SIZE = 10;

  private final Map<String, Cancellable> streamHeartbeatsSubscriptions;
  private final NotificationService notificationService;
  private final StreamCoordinator streamCoordinator;
  private final StreamAdmin streamAdmin;

  private ListeningScheduledExecutorService scheduledExecutor;

  @Inject
  public NotificationHeartbeatsAggregator(NotificationService notificationService, StreamCoordinator streamCoordinator,
                                          StreamAdmin streamAdmin) {
    this.notificationService = notificationService;
    this.streamCoordinator = streamCoordinator;
    this.streamAdmin = streamAdmin;
    this.streamHeartbeatsSubscriptions = Maps.newHashMap();
  }

  @Override
  protected void startUp() throws Exception {
    this.scheduledExecutor = MoreExecutors.listeningDecorator(
      Executors.newScheduledThreadPool(AGGREGATION_EXECUTOR_POOL_SIZE,
                                       Threads.createDaemonThreadFactory("streams-heartbeats-aggregator")));
  }

  @Override
  protected void shutDown() throws Exception {
    try {
      for (Cancellable subscription : streamHeartbeatsSubscriptions.values()) {
        subscription.cancel();
      }
    } finally {
      scheduledExecutor.shutdownNow();
    }
  }

  @Override
  public synchronized void listenToStreams(Collection<String> streamNames) {
    Set<String> alreadyListeningStreams = Sets.newHashSet(streamHeartbeatsSubscriptions.keySet());
    for (final String streamName : streamNames) {
      if (alreadyListeningStreams.remove(streamName)) {
        continue;
      }
      try {
        listenToStream(streamAdmin.getConfig(streamName));
      } catch (IOException e) {
        LOG.warn("Unable to listen to heartbeats of Stream {}", streamName, e);
      }
    }

    // Remove subscriptions to the heartbeats we used to listen to before the call to that method,
    // but don't anymore
    for (String outdatedStream : alreadyListeningStreams) {
      Cancellable cancellable = streamHeartbeatsSubscriptions.remove(outdatedStream);
      if (cancellable != null) {
        cancellable.cancel();
      }
    }
  }

<<<<<<< HEAD
  @Override
  public synchronized void listenToStream(StreamConfig streamConfig) throws IOException {
    if (streamHeartbeatsSubscriptions.containsKey(streamConfig.getName())) {
      return;
    }

    final Aggregator aggregator = new Aggregator(streamConfig);
=======
  private synchronized void listenToStream(String streamName) throws IOException {
    final Aggregator aggregator = new Aggregator(streamName);
>>>>>>> 908206e6

    final Cancellable heartbeatsSubscription = subscribeToStreamHeartbeats(streamConfig.getName(), aggregator);
    final Cancellable truncationListener = streamCoordinator.addListener(streamConfig.getName(),
                                                                         new StreamPropertyListener() {
      @Override
      public void generationChanged(String streamName, int generation) {
        aggregator.reset();
      }
    });

    // Schedule aggregation logic
    final ScheduledFuture<?> scheduledFuture =
      scheduledExecutor.scheduleAtFixedRate(aggregator, Constants.Notification.Stream.INIT_AGGREGATION_DELAY,
                                            Constants.Notification.Stream.AGGREGATION_DELAY, TimeUnit.SECONDS);

    streamHeartbeatsSubscriptions.put(streamConfig.getName(), new Cancellable() {
      @Override
      public void cancel() {
        truncationListener.cancel();
        heartbeatsSubscription.cancel();
        scheduledFuture.cancel(false);
      }
    });
  }

  /**
   * Subscribe to the notification feed concerning heartbeats of the feed {@code streamName}.
   *
   * @param streamName stream with heartbeats to subscribe to
   * @param aggregator heartbeats aggregator for the {@code streamName}
   */
  private Cancellable subscribeToStreamHeartbeats(String streamName, final Aggregator aggregator) throws IOException {
    try {
      final NotificationFeed heartbeatFeed = new NotificationFeed.Builder()
        .setNamespace("default")
        .setCategory(Constants.Notification.Stream.STREAM_HEARTBEAT_FEED_CATEGORY)
        .setName(streamName)
        .build();

      return notificationService.subscribe(
        heartbeatFeed, new NotificationHandler<StreamWriterHeartbeat>() {
          @Override
          public Type getNotificationFeedType() {
            return StreamWriterHeartbeat.class;
          }

          @Override
          public void received(StreamWriterHeartbeat heartbeat, NotificationContext notificationContext) {
            if (heartbeat.getType().equals(StreamWriterHeartbeat.Type.INIT)) {
              // Init heartbeats don't describe "new" data, hence we consider
              // their data as part of the base count
              // TODO think more about this! If a writer is killed, a new one comes back up and
              // sends an init heartbeat. The leader should check if it already has a heartbeat from
              // this writer and only add the difference with the last heartbeat.
              // TODO UNIT TEST THAT!!
              StreamWriterHeartbeat lastHeartbeat = aggregator.getHeartbeats().get(heartbeat.getWriterID());
              long toAdd;
              if (lastHeartbeat == null) {
                toAdd = heartbeat.getAbsoluteDataSize();
              } else {
                // Recalibrate the leader's base count according to that particular writer's base count
                toAdd = heartbeat.getAbsoluteDataSize() - lastHeartbeat.getAbsoluteDataSize();
              }
              aggregator.getStreamBaseCount().addAndGet(toAdd);
            }
            aggregator.getHeartbeats().put(heartbeat.getWriterID(), heartbeat);
          }
        });
    } catch (NotificationFeedNotFoundException e) {
      throw new IOException(e);
    } catch (NotificationFeedException e) {
      throw new IOException(e);
    }
  }

  private long toB(int mb) {
    return (long) mb * 1000;
  }

  /**
   * Runnable scheduled to aggregate the sizes of all stream writers for one stream.
   * A notification is published if the aggregated size is higher than a threshold.
   */
  private final class Aggregator implements Runnable {

    private final Map<Integer, StreamWriterHeartbeat> heartbeats;
    private final NotificationFeed streamFeed;
    private final AtomicLong streamBaseCount;

    // This boolean will ensure that an extra Stream notification is sent at CDAP start-up.
    private boolean initNotificationSent;

    private int thresholdMB;

    protected Aggregator(StreamConfig streamConfig) {
      this.heartbeats = Maps.newHashMap();
      this.streamBaseCount = new AtomicLong(0);
      this.streamFeed = new NotificationFeed.Builder()
        .setNamespace("default")
        .setCategory(Constants.Notification.Stream.STREAM_FEED_CATEGORY)
        .setName(streamConfig.getName())
        .build();
      this.initNotificationSent = false;
      this.thresholdMB = streamConfig.getNotificationThresholdMB();

      // TODO add a listener to the streamCoordinator to get the new threshold if it changes.
      streamCoordinator.addListener(streamConfig.getName(), new StreamPropertyListener() {
        @Override
        public void generationChanged(String streamName, int generation) {
          super.generationChanged(streamName, generation);
        }
      })
    }

    public Map<Integer, StreamWriterHeartbeat> getHeartbeats() {
      return heartbeats;
    }

    public AtomicLong getStreamBaseCount() {
      return streamBaseCount;
    }

    public void reset() {
      heartbeats.clear();
      streamBaseCount.set(0);
    }

    @Override
    public void run() {
      int sum = 0;
      for (StreamWriterHeartbeat heartbeat : heartbeats.values()) {
        sum += heartbeat.getAbsoluteDataSize();
      }

      if (!initNotificationSent || sum - streamBaseCount.get() > toB(thresholdMB)) {
        try {
          initNotificationSent = true;
          publishNotification(sum);
        } finally {
          streamBaseCount.set(sum);
        }
      }
    }

    private void publishNotification(long absoluteSize) {
      try {
        notificationService.publish(
          streamFeed,
          new StreamSizeNotification(System.currentTimeMillis(), absoluteSize))
          .get();
      } catch (NotificationFeedException e) {
        LOG.warn("Error with notification feed {}", streamFeed, e);
      } catch (Throwable t) {
        LOG.warn("Could not publish notification on feed {}", streamFeed.getId(), t);
      }
    }

  }
}<|MERGE_RESOLUTION|>--- conflicted
+++ resolved
@@ -118,18 +118,8 @@
     }
   }
 
-<<<<<<< HEAD
-  @Override
-  public synchronized void listenToStream(StreamConfig streamConfig) throws IOException {
-    if (streamHeartbeatsSubscriptions.containsKey(streamConfig.getName())) {
-      return;
-    }
-
+  private synchronized void listenToStream(StreamConfig streamConfig) throws IOException {
     final Aggregator aggregator = new Aggregator(streamConfig);
-=======
-  private synchronized void listenToStream(String streamName) throws IOException {
-    final Aggregator aggregator = new Aggregator(streamName);
->>>>>>> 908206e6
 
     final Cancellable heartbeatsSubscription = subscribeToStreamHeartbeats(streamConfig.getName(), aggregator);
     final Cancellable truncationListener = streamCoordinator.addListener(streamConfig.getName(),
@@ -236,12 +226,12 @@
       this.thresholdMB = streamConfig.getNotificationThresholdMB();
 
       // TODO add a listener to the streamCoordinator to get the new threshold if it changes.
-      streamCoordinator.addListener(streamConfig.getName(), new StreamPropertyListener() {
-        @Override
-        public void generationChanged(String streamName, int generation) {
-          super.generationChanged(streamName, generation);
-        }
-      })
+//      streamCoordinator.addListener(streamConfig.getName(), new StreamPropertyListener() {
+//        @Override
+//        public void generationChanged(String streamName, int generation) {
+//          super.generationChanged(streamName, generation);
+//        }
+//      });
     }
 
     public Map<Integer, StreamWriterHeartbeat> getHeartbeats() {
