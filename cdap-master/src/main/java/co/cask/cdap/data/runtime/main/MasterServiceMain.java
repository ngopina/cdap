--- conflicted
+++ resolved
@@ -182,14 +182,11 @@
     logAppenderInitializer.initialize();
 
     zkClient.startAndWait();
-<<<<<<< HEAD
     twillRunner.start();
-=======
+
     // Tries to create the ZK root node (which can be namespaced through the zk connection string)
     Futures.getUnchecked(ZKOperations.ignoreError(zkClient.create("/", null, CreateMode.PERSISTENT),
                                                   KeeperException.NodeExistsException.class, null));
-    twillRunner.startAndWait();
->>>>>>> a16a4967
     kafkaClient.startAndWait();
     metricsCollectionService.startAndWait();
     serviceStore.startAndWait();
