/*
 * Copyright © 2014 Cask Data, Inc.
 *
 * Licensed under the Apache License, Version 2.0 (the "License"); you may not
 * use this file except in compliance with the License. You may obtain a copy of
 * the License at
 *
 * http://www.apache.org/licenses/LICENSE-2.0
 *
 * Unless required by applicable law or agreed to in writing, software
 * distributed under the License is distributed on an "AS IS" BASIS, WITHOUT
 * WARRANTIES OR CONDITIONS OF ANY KIND, either express or implied. See the
 * License for the specific language governing permissions and limitations under
 * the License.
 */

package co.cask.cdap.client;

import co.cask.cdap.api.service.Service;
import co.cask.cdap.api.worker.Worker;
import co.cask.cdap.client.config.ClientConfig;
import co.cask.cdap.client.util.RESTClient;
import co.cask.cdap.client.util.VersionMigrationUtils;
import co.cask.cdap.common.conf.Constants;
import co.cask.cdap.common.exception.NotFoundException;
import co.cask.cdap.common.exception.ProgramNotFoundException;
import co.cask.cdap.common.exception.UnauthorizedException;
import co.cask.cdap.common.utils.Tasks;
import co.cask.cdap.proto.DistributedProgramLiveInfo;
import co.cask.cdap.proto.Instances;
import co.cask.cdap.proto.ProgramLiveInfo;
import co.cask.cdap.proto.ProgramRecord;
import co.cask.cdap.proto.ProgramStatus;
import co.cask.cdap.proto.ProgramType;
import co.cask.cdap.proto.RunRecord;
import co.cask.common.http.HttpMethod;
import co.cask.common.http.HttpRequest;
import co.cask.common.http.HttpResponse;
import co.cask.common.http.ObjectResponse;
import com.google.common.base.Charsets;
import com.google.common.base.Throwables;
import com.google.common.reflect.TypeToken;
import com.google.gson.Gson;

import java.io.IOException;
import java.net.HttpURLConnection;
import java.net.URL;
import java.util.List;
import java.util.Map;
import java.util.concurrent.Callable;
import java.util.concurrent.ExecutionException;
import java.util.concurrent.TimeUnit;
import java.util.concurrent.TimeoutException;
import javax.inject.Inject;

/**
 * Provides ways to interact with CDAP Programs.
 */
public class ProgramClient {

  private static final Gson GSON = new Gson();

  private final RESTClient restClient;
  private final ClientConfig config;

  @Inject
  public ProgramClient(ClientConfig config) {
    this.config = config;
    this.restClient = RESTClient.create(config);
  }

  /**
   * Starts a program using specified runtime arguments.
   *
   * @param appId ID of the application that the program belongs to
   * @param programType type of the program
   * @param programName name of the program
   * @param runtimeArgs runtime arguments to pass to the program
   * @throws IOException if a network error occurred
   * @throws ProgramNotFoundException if the program with the specified name could not be found
   * @throws UnauthorizedException if the request is not authorized successfully in the gateway server
   */
  public void start(String appId, ProgramType programType, String programName, Map<String, String> runtimeArgs)
    throws IOException, ProgramNotFoundException, UnauthorizedException {

    String path = String.format("apps/%s/%s/%s/start", appId, programType.getCategoryName(), programName);
    URL url = VersionMigrationUtils.resolveURL(config, programType, path);
    HttpRequest request = HttpRequest.post(url).withBody(GSON.toJson(runtimeArgs)).build();
    HttpResponse response = restClient.execute(request, config.getAccessToken(), HttpURLConnection.HTTP_NOT_FOUND);
    if (response.getResponseCode() == HttpURLConnection.HTTP_NOT_FOUND) {
      throw new ProgramNotFoundException(programType, appId, programName);
    }
  }

  /**
   * Starts a program using the stored runtime arguments.
   *
   * @param appId ID of the application that the program belongs to
   * @param programType type of the program
   * @param programName name of the program
   * @throws IOException if a network error occurred
   * @throws ProgramNotFoundException if the program with the specified name could not be found
   * @throws UnauthorizedException if the request is not authorized successfully in the gateway server
   */
  public void start(String appId, ProgramType programType, String programName)
    throws IOException, ProgramNotFoundException, UnauthorizedException {

    String path = String.format("apps/%s/%s/%s/start", appId, programType.getCategoryName(), programName);
    URL url = VersionMigrationUtils.resolveURL(config, programType, path);
    HttpRequest request = HttpRequest.post(url).build();
    HttpResponse response = restClient.execute(request, config.getAccessToken(), HttpURLConnection.HTTP_NOT_FOUND);
    if (response.getResponseCode() == HttpURLConnection.HTTP_NOT_FOUND) {
      throw new ProgramNotFoundException(programType, appId, programName);
    }
  }

  /**
   * Stops a program.
   *
   * @param appId ID of the application that the program belongs to
   * @param programType type of the program
   * @param programName name of the program
   * @throws IOException if a network error occurred
   * @throws ProgramNotFoundException if the program with the specified name could not be found
   * @throws UnauthorizedException if the request is not authorized successfully in the gateway server
   */
  public void stop(String appId, ProgramType programType, String programName)
    throws IOException, ProgramNotFoundException, UnauthorizedException {

    String path = String.format("apps/%s/%s/%s/stop", appId, programType.getCategoryName(), programName);
    URL url = VersionMigrationUtils.resolveURL(config, programType, path);
    HttpResponse response = restClient.execute(HttpMethod.POST, url, config.getAccessToken(),
                                               HttpURLConnection.HTTP_NOT_FOUND);
    if (response.getResponseCode() == HttpURLConnection.HTTP_NOT_FOUND) {
      throw new ProgramNotFoundException(programType, appId, programName);
    }
  }

  /**
   * Stops all currently running programs.
   *
   * @throws IOException
   * @throws UnauthorizedException
   * @throws InterruptedException
   * @throws TimeoutException
   */
  public void stopAll() throws IOException, UnauthorizedException, InterruptedException, TimeoutException {
    Map<ProgramType, List<ProgramRecord>> allPrograms = new ApplicationClient(config).listAllPrograms();
    for (Map.Entry<ProgramType, List<ProgramRecord>> entry : allPrograms.entrySet()) {
      ProgramType programType = entry.getKey();
      List<ProgramRecord> programRecords = entry.getValue();
      for (ProgramRecord programRecord : programRecords) {
        try {
          String status = this.getStatus(programRecord.getApp(), programType, programRecord.getId());
          if (!status.equals("STOPPED")) {
            this.stop(programRecord.getApp(), programType, programRecord.getId());
            this.waitForStatus(programRecord.getApp(), programType, programRecord.getId(),
                               "STOPPED", 60, TimeUnit.SECONDS);
          }
        } catch (ProgramNotFoundException e) {
          // IGNORE
        }
      }
    }
  }

  /**
   * Gets the status of a program.
   *
   * @param appId ID of the application that the program belongs to
   * @param programType type of the program
   * @param programName name of the program
   * @return the status of the program (e.g. STOPPED, STARTING, RUNNING)
   * @throws IOException if a network error occurred
   * @throws ProgramNotFoundException if the program with the specified name could not be found
   * @throws UnauthorizedException if the request is not authorized successfully in the gateway server
   */
  public String getStatus(String appId, ProgramType programType, String programName)
    throws IOException, ProgramNotFoundException, UnauthorizedException {

    String path = String.format("apps/%s/%s/%s/status", appId, programType.getCategoryName(), programName);
    URL url = VersionMigrationUtils.resolveURL(config, programType, path);
    HttpResponse response = restClient.execute(HttpMethod.GET, url, config.getAccessToken(),
                                               HttpURLConnection.HTTP_NOT_FOUND);
    if (HttpURLConnection.HTTP_NOT_FOUND == response.getResponseCode()) {
      throw new ProgramNotFoundException(programType, appId, programName);
    }

    return ObjectResponse.fromJsonBody(response, ProgramStatus.class).getResponseObject().getStatus();
  }

  /**
   * Waits for a program to have a certain status.
   *
   * @param appId ID of the application that the program belongs to
   * @param programType type of the program
   * @param programId name of the program
   * @param status the desired status
   * @param timeout how long to wait in milliseconds until timing out
   * @throws IOException if a network error occurred
   * @throws ProgramNotFoundException if the program with the specified name could not be found
   * @throws UnauthorizedException if the request is not authorized successfully in the gateway server
   * @throws TimeoutException if the program did not achieve the desired program status before the timeout
   * @throws InterruptedException if interrupted while waiting for the desired program status
   */
  public void waitForStatus(final String appId, final ProgramType programType, final String programId,
                            String status, long timeout, TimeUnit timeoutUnit)
    throws UnauthorizedException, IOException, ProgramNotFoundException,
    TimeoutException, InterruptedException {

    try {
      Tasks.waitFor(status, new Callable<String>() {
        @Override
        public String call() throws Exception {
          return getStatus(appId, programType, programId);
        }
      }, timeout, timeoutUnit, 1, TimeUnit.SECONDS);
    } catch (ExecutionException e) {
      Throwables.propagateIfPossible(e.getCause(), UnauthorizedException.class);
      Throwables.propagateIfPossible(e.getCause(), ProgramNotFoundException.class);
      Throwables.propagateIfPossible(e.getCause(), IOException.class);
    }
  }

  /**
   * Gets the live information of a program. In distributed CDAP,
   * this will contain IDs of the YARN applications that are running the program.
   *
   * @param appId ID of the application that the program belongs to
   * @param programType type of the program
   * @param programName name of the program
   * @return {@link ProgramLiveInfo} of the program
   * @throws IOException if a network error occurred
   * @throws ProgramNotFoundException if the program with the specified name could not be found
   * @throws UnauthorizedException if the request is not authorized successfully in the gateway server
   */
  public DistributedProgramLiveInfo getLiveInfo(String appId, ProgramType programType, String programName)
    throws IOException, ProgramNotFoundException, UnauthorizedException {

    String path = String.format("apps/%s/%s/%s/live-info", appId, programType.getCategoryName(), programName);
    URL url = VersionMigrationUtils.resolveURL(config, programType, path);
    HttpResponse response = restClient.execute(HttpMethod.GET, url, config.getAccessToken(),
                                               HttpURLConnection.HTTP_NOT_FOUND);
    if (response.getResponseCode() == HttpURLConnection.HTTP_NOT_FOUND) {
      throw new ProgramNotFoundException(programType, appId, programName);
    }

    return ObjectResponse.fromJsonBody(response, DistributedProgramLiveInfo.class).getResponseObject();
  }

  /**
   * Gets the number of instances that a flowlet is currently running on.
   *
   * @param appId ID of the application that the flowlet belongs to
   * @param flowId ID of the flow that the flowlet belongs to
   * @param flowletId ID of the flowlet
   * @return number of instances that the flowlet is currently running on
   * @throws IOException if a network error occurred
   * @throws NotFoundException if the application, flow, or flowlet could not be found
   * @throws UnauthorizedException if the request is not authorized successfully in the gateway server
   */
  public int getFlowletInstances(String appId, String flowId, String flowletId)
    throws IOException, NotFoundException, UnauthorizedException {

    URL url = config.resolveNamespacedURLV3(String.format("apps/%s/flows/%s/flowlets/%s/instances",
                                                          appId, flowId, flowletId));
    HttpResponse response = restClient.execute(HttpMethod.GET, url, config.getAccessToken(),
                                               HttpURLConnection.HTTP_NOT_FOUND);
    if (response.getResponseCode() == HttpURLConnection.HTTP_NOT_FOUND) {
      throw new NotFoundException("application or flow or flowlet", appId + "/" + flowId + "/" + flowletId);
    }

    return ObjectResponse.fromJsonBody(response, Instances.class).getResponseObject().getInstances();
  }

  /**
   * Sets the number of instances that a flowlet will run on.
   *
   * @param appId ID of the application that the flowlet belongs to
   * @param flowId ID of the flow that the flowlet belongs to
   * @param flowletId ID of the flowlet
   * @param instances number of instances for the flowlet to run on
   * @throws IOException if a network error occurred
   * @throws NotFoundException if the application, flow, or flowlet could not be found
   * @throws UnauthorizedException if the request is not authorized successfully in the gateway server
   */
  public void setFlowletInstances(String appId, String flowId, String flowletId, int instances)
    throws IOException, NotFoundException, UnauthorizedException {

    URL url = config.resolveNamespacedURLV3(String.format("apps/%s/flows/%s/flowlets/%s/instances",
                                                          appId, flowId, flowletId));
    HttpRequest request = HttpRequest.put(url).withBody(GSON.toJson(new Instances(instances))).build();

    HttpResponse response = restClient.execute(request, config.getAccessToken(), HttpURLConnection.HTTP_NOT_FOUND);
    if (response.getResponseCode() == HttpURLConnection.HTTP_NOT_FOUND) {
      throw new NotFoundException("application or flow or flowlet", appId + "/" + flowId + "/" + flowletId);
    }
  }

  /**
   * Gets the number of instances that a worker is currently running on.
   *
   * @param appId ID of the application that the worker belongs to
   * @param workerId ID of the worker
   * @return number of instances that the worker is currently running on
   * @throws IOException if a network error occurred
   * @throws NotFoundException if the application or worker could not be found
   * @throws UnauthorizedException if the request is not authorized successfully in the gateway server
   */
  public int getWorkerInstances(String appId, String workerId) throws IOException, NotFoundException,
<<<<<<< HEAD
    UnAuthorizedAccessTokenException {
    URL url = config.resolveNamespacedURLV3(String.format("apps/%s/workers/%s/instances", appId, workerId));
=======
    UnauthorizedException {
    URL url = config.resolveURL(String.format("apps/%s/workers/%s/instances", appId, workerId));
>>>>>>> 60bbba66
    HttpResponse response = restClient.execute(HttpMethod.GET, url, config.getAccessToken(),
                                               HttpURLConnection.HTTP_NOT_FOUND);
    if (response.getResponseCode() == HttpURLConnection.HTTP_NOT_FOUND) {
      throw new NotFoundException("application or worker", appId + "/" + workerId);
    }
    return ObjectResponse.fromJsonBody(response, Instances.class).getResponseObject().getInstances();
  }

  /**
   * Sets the number of instances that a worker will run on.
   *
   * @param appId ID of the application that the worker belongs to
   * @param workerId ID of the worker
   * @param instances number of instances for the worker to run on
   * @throws IOException if a network error occurred
   * @throws NotFoundException if the application or worker could not be found
   * @throws UnauthorizedException if the request is not authorized successfully in the gateway server
   */
  public void setWorkerInstances(String appId, String workerId, int instances) throws IOException, NotFoundException,
<<<<<<< HEAD
    UnAuthorizedAccessTokenException {
    URL url = config.resolveNamespacedURLV3(String.format("apps/%s/workers/%s/instances", appId, workerId));
=======
    UnauthorizedException {
    URL url = config.resolveURL(String.format("apps/%s/workers/%s/instances", appId, workerId));
>>>>>>> 60bbba66
    HttpRequest request = HttpRequest.put(url).withBody(GSON.toJson(new Instances(instances))).build();

    HttpResponse response = restClient.execute(request, config.getAccessToken(), HttpURLConnection.HTTP_NOT_FOUND);
    if (response.getResponseCode() == HttpURLConnection.HTTP_NOT_FOUND) {
      throw new NotFoundException("application or worker", appId + "/" + workerId);
    }
  }

  /**
   * Gets the number of instances that a procedure is currently running on.
   *
   * @param appId ID of the application that the procedure belongs to
   * @param procedureId ID of the procedure
   * @return number of instances that the procedure is currently running on
   * @throws IOException if a network error occurred
   * @throws NotFoundException if the application or procedure could not be found
   * @throws UnauthorizedException if the request is not authorized successfully in the gateway server
   * @deprecated As of version 2.6.0, replaced by {@link co.cask.cdap.api.service.Service}
   */
  @Deprecated
  public int getProcedureInstances(String appId, String procedureId) throws IOException, NotFoundException,
    UnauthorizedException {

    String path = String.format("apps/%s/procedures/%s/instances", appId, procedureId);
    URL url = VersionMigrationUtils.resolveURL(config, ProgramType.PROCEDURE, path);
    HttpResponse response = restClient.execute(HttpMethod.GET, url, config.getAccessToken(),
                                               HttpURLConnection.HTTP_NOT_FOUND);
    if (response.getResponseCode() == HttpURLConnection.HTTP_NOT_FOUND) {
      throw new NotFoundException("application or procedure", appId + "/" + procedureId);
    }

    return ObjectResponse.fromJsonBody(response, Instances.class).getResponseObject().getInstances();
  }

  /**
   * Sets the number of instances that a procedure will run on.
   *
   * @param appId ID of the application that the procedure belongs to
   * @param procedureId ID of the procedure
   * @param instances number of instances for the procedure to run on
   * @throws IOException if a network error occurred
   * @throws NotFoundException if the application or procedure could not be found
   * @throws UnauthorizedException if the request is not authorized successfully in the gateway server
   * @deprecated As of version 2.6.0, replaced by {@link Service}
   */
  @Deprecated
  public void setProcedureInstances(String appId, String procedureId, int instances)
    throws IOException, NotFoundException, UnauthorizedException {

    String path = String.format("apps/%s/procedures/%s/instances", appId, procedureId);
    URL url = VersionMigrationUtils.resolveURL(config, ProgramType.PROCEDURE, path);
    HttpRequest request = HttpRequest.put(url).withBody(GSON.toJson(new Instances(instances))).build();

    HttpResponse response = restClient.execute(request, config.getAccessToken(), HttpURLConnection.HTTP_NOT_FOUND);
    if (response.getResponseCode() == HttpURLConnection.HTTP_NOT_FOUND) {
      throw new NotFoundException("application or procedure", appId + "/" + procedureId);
    }
  }

  /**
   * Gets the number of instances of a service.
   *
   * @param appId ID of the application that the service belongs to
   * @param serviceId Id of the service
   * @return number of instances of the service handler
   * @throws IOException if a network error occurred
   * @throws NotFoundException if the application or service could not found
   * @throws UnauthorizedException if the request is not authorized successfully in the gateway server
   */
  public int getServiceInstances(String appId, String serviceId) throws IOException, NotFoundException,
    UnauthorizedException {
    URL url = config.resolveNamespacedURLV3(String.format("apps/%s/services/%s/instances", appId, serviceId));
    HttpResponse response = restClient.execute(HttpMethod.GET, url, config.getAccessToken(),
                                               HttpURLConnection.HTTP_NOT_FOUND);
    if (response.getResponseCode() == HttpURLConnection.HTTP_NOT_FOUND) {
      throw new NotFoundException("application or service", appId + "/" + serviceId);
    }
    return ObjectResponse.fromJsonBody(response, Instances.class).getResponseObject().getInstances();
  }

  /**
   * Gets the number of instances that a service runnable is running on.
   *
   * @param appId ID of the application that the service runnable belongs to
   * @param serviceId ID of the service that the service runnable belongs to
   * @param runnableId ID of the service runnable
   * @return number of instances that the service runnable is running on
   * @throws IOException if a network error occurred
   * @throws NotFoundException if the application, service, or runnable could not be found
   * @throws UnauthorizedException if the request is not authorized successfully in the gateway server
   * @deprecated As of version 2.8.0, separated into {@link Service} and {@link Worker}
   */
  @Deprecated
  public int getServiceRunnableInstances(String appId, String serviceId, String runnableId)
    throws IOException, NotFoundException, UnauthorizedException {

    URL url = config.resolveNamespacedURLV3(String.format("apps/%s/services/%s/runnables/%s/instances",
                                                          appId, serviceId, runnableId));
    HttpResponse response = restClient.execute(HttpMethod.GET, url, config.getAccessToken(),
                                               HttpURLConnection.HTTP_NOT_FOUND);
    if (response.getResponseCode() == HttpURLConnection.HTTP_NOT_FOUND) {
      throw new NotFoundException("application or service or runnable", appId + "/" + serviceId + "/" + runnableId);
    }

    return ObjectResponse.fromJsonBody(response, Instances.class).getResponseObject().getInstances();
  }

  /**
   * Sets the number of instances of a service.
   *
   * @param appId ID of the application that the service belongs to
   * @param serviceId ID of the service
   * @param instances number of instances for the service
   * @throws IOException if a network error occurred
   * @throws NotFoundException if the application or service could not be found
   * @throws UnauthorizedException if the request is not authorized successfully in the gateway server
   */
  public void setServiceInstances(String appId, String serviceId, int instances)
    throws IOException, NotFoundException, UnauthorizedException {
    URL url = config.resolveNamespacedURLV3(String.format("apps/%s/services/%s/instances", appId, serviceId));
    HttpRequest request = HttpRequest.put(url).withBody(GSON.toJson(new Instances(instances))).build();
    HttpResponse response = restClient.execute(request, config.getAccessToken(), HttpURLConnection.HTTP_NOT_FOUND);
    if (response.getResponseCode() == HttpURLConnection.HTTP_NOT_FOUND) {
      throw new NotFoundException("application or service", appId + "/" + serviceId);
    }
  }

  /**
   * Sets the number of instances that a service runnable is running on.
   *
   * @param appId ID of the application that the service runnable belongs to
   * @param serviceId ID of the service that the service runnable belongs to
   * @param runnableId ID of the service runnable
   * @param instances number of instances for the service runnable to run on
   * @throws IOException if a network error occurred
   * @throws NotFoundException if the application, service, or runnable could not be found
   * @throws UnauthorizedException if the request is not authorized successfully in the gateway server
   * @deprecated As of version 2.8.0, separated into {@link Service} and {@link Worker}
   */
  @Deprecated
  public void setServiceRunnableInstances(String appId, String serviceId, String runnableId, int instances)
    throws IOException, NotFoundException, UnauthorizedException {

    URL url = config.resolveNamespacedURLV3(String.format("apps/%s/services/%s/runnables/%s/instances",
                                                          appId, serviceId, runnableId));
    HttpRequest request = HttpRequest.put(url).withBody(GSON.toJson(new Instances(instances))).build();

    HttpResponse response = restClient.execute(request, config.getAccessToken(), HttpURLConnection.HTTP_NOT_FOUND);
    if (response.getResponseCode() == HttpURLConnection.HTTP_NOT_FOUND) {
      throw new NotFoundException("application or service or runnable", appId + "/" + serviceId + "/" + runnableId);
    }
  }

  /**
   * Gets the run records of a program.
   *
   * @param appId ID of the application that the program belongs to
   * @param programType type of the program
   * @param programId ID of the program
   * @param state - filter by status of the program
   * @return the run records of the program
   * @throws IOException if a network error occurred
   * @throws NotFoundException if the application or program could not be found
   * @throws UnauthorizedException if the request is not authorized successfully in the gateway server
   */
  public List<RunRecord> getProgramRuns(String appId, ProgramType programType, String programId, String state,
                                        long startTime, long endTime, int limit)
    throws IOException, NotFoundException, UnauthorizedException {

    String queryParams = String.format("%s=%s&%s=%d&%s=%d&%s=%d", Constants.AppFabric.QUERY_PARAM_STATUS, state,
                                       Constants.AppFabric.QUERY_PARAM_START_TIME, startTime,
                                       Constants.AppFabric.QUERY_PARAM_END_TIME, endTime,
                                       Constants.AppFabric.QUERY_PARAM_LIMIT, limit);

    String path = String.format("apps/%s/%s/%s/runs?%s",
                                appId, programType.getCategoryName(),
                                programId, queryParams);
    URL url = VersionMigrationUtils.resolveURL(config, programType, path);

    HttpResponse response = restClient.execute(HttpMethod.GET, url, config.getAccessToken(),
                                               HttpURLConnection.HTTP_NOT_FOUND);
    if (response.getResponseCode() == HttpURLConnection.HTTP_NOT_FOUND) {
      throw new NotFoundException("application or " + programType.getCategoryName(), appId + "/" + programId);
    }

    return ObjectResponse.fromJsonBody(response, new TypeToken<List<RunRecord>>() { }).getResponseObject();
  }

  /**
   * Gets the run records of a program.
   *
   * @param appId ID of the application that the program belongs to
   * @param programType type of the program
   * @param programId ID of the program
   * @return the run records of the program
   * @throws IOException if a network error occurred
   * @throws NotFoundException if the application or program could not be found
   * @throws UnauthorizedException if the request is not authorized successfully in the gateway server
   */
  public List<RunRecord> getAllProgramRuns(String appId, ProgramType programType, String programId,
                                           long startTime, long endTime, int limit)
    throws IOException, NotFoundException, UnauthorizedException {

    String queryParams = String.format("%s=%d&%s=%d&%s=%d", Constants.AppFabric.QUERY_PARAM_START_TIME, startTime,
                                       Constants.AppFabric.QUERY_PARAM_END_TIME, endTime,
                                       Constants.AppFabric.QUERY_PARAM_LIMIT, limit);

    String path = String.format("apps/%s/%s/%s/runs?%s",
                                appId, programType.getCategoryName(),
                                programId, queryParams);
    URL url = VersionMigrationUtils.resolveURL(config, programType, path);

    HttpResponse response = restClient.execute(HttpMethod.GET, url, config.getAccessToken(),
                                               HttpURLConnection.HTTP_NOT_FOUND);
    if (response.getResponseCode() == HttpURLConnection.HTTP_NOT_FOUND) {
      throw new NotFoundException("application or " + programType.getCategoryName(), appId + "/" + programId);
    }

    return ObjectResponse.fromJsonBody(response, new TypeToken<List<RunRecord>>() { }).getResponseObject();
  }


  /**
   * Gets the logs of a program.
   *
   * @param appId ID of the application that the program belongs to
   * @param programType type of the program
   * @param programId ID of the program
   * @param start start time of the time range of desired logs
   * @param stop end time of the time range of desired logs
   * @return the logs of the program
   * @throws IOException if a network error occurred
   * @throws NotFoundException if the application or program could not be found
   * @throws UnauthorizedException if the request is not authorized successfully in the gateway server
   */
  public String getProgramLogs(String appId, ProgramType programType, String programId, long start, long stop)
    throws IOException, NotFoundException, UnauthorizedException {

    String path = String.format("apps/%s/%s/%s/logs?start=%d&stop=%d",
                                appId, programType.getCategoryName(),
                                programId, start, stop);
    URL url = VersionMigrationUtils.resolveURL(config, programType, path);
    HttpResponse response = restClient.execute(HttpMethod.GET, url, config.getAccessToken());
    if (response.getResponseCode() == HttpURLConnection.HTTP_NOT_FOUND) {
      throw new ProgramNotFoundException(programType, appId, programId);
    }

    return new String(response.getResponseBody(), Charsets.UTF_8);
  }

  /**
   * Gets the logs of a service runnable.
   *
   * @param appId ID of the application that the service runnable belongs to
   * @param serviceId ID of the service that the service runnable belongs to
   * @param runnableId ID of the service runnable
   * @param start start time of the time range of desired logs
   * @param stop end time of the time range of desired logs
   * @return the logs of the program
   * @throws IOException if a network error occurred
   * @throws NotFoundException if the application, service, or runnable could not be found
   * @throws UnauthorizedException if the request is not authorized successfully in the gateway server
   */
  public String getServiceRunnableLogs(String appId, String serviceId, String runnableId, long start, long stop)
    throws IOException, NotFoundException, UnauthorizedException {

    URL url = config.resolveNamespacedURLV3(String.format("apps/%s/services/%s/runnables/%s/logs?start=%d&stop=%d",
                                                          appId, serviceId, runnableId, start, stop));
    HttpResponse response = restClient.execute(HttpMethod.GET, url, config.getAccessToken(),
                                               HttpURLConnection.HTTP_NOT_FOUND);
    if (response.getResponseCode() == HttpURLConnection.HTTP_NOT_FOUND) {
      throw new NotFoundException("application or service or runnable", appId + "/" + serviceId + "/" + runnableId);
    }

    return new String(response.getResponseBody(), Charsets.UTF_8);
  }

  /**
   * Gets the runtime args of a program.
   *
   * @param appId ID of the application tat the program belongs to
   * @param programType type of the program
   * @param programId ID of the program
   * @return runtime args of the program
   * @throws IOException if a network error occurred
   * @throws ProgramNotFoundException if the application or program could not be found
   * @throws UnauthorizedException if the request is not authorized successfully in the gateway server
   */
  public Map<String, String> getRuntimeArgs(String appId, ProgramType programType, String programId)
    throws IOException, UnauthorizedException, ProgramNotFoundException {
    String path = String.format("apps/%s/%s/%s/runtimeargs", appId, programType.getCategoryName(), programId);
    URL url = VersionMigrationUtils.resolveURL(config, programType, path);
    HttpResponse response = restClient.execute(HttpMethod.GET, url, config.getAccessToken(),
                                               HttpURLConnection.HTTP_NOT_FOUND);
    if (response.getResponseCode() == HttpURLConnection.HTTP_NOT_FOUND) {
      throw new ProgramNotFoundException(programType, appId, programId);
    }
    return ObjectResponse.fromJsonBody(response, new TypeToken<Map<String, String>>() { }).getResponseObject();
  }

  /**
   * Sets the runtime args of a program.
   *
   * @param appId ID of the application tat the program belongs to
   * @param programType type of the program
   * @param programId ID of the program
   * @param runtimeArgs args of the program
   * @throws IOException if a network error occurred
   * @throws ProgramNotFoundException if the application or program could not be found
   * @throws UnauthorizedException if the request is not authorized successfully in the gateway server
   */
  public void setRuntimeArgs(String appId, ProgramType programType, String programId, Map<String, String> runtimeArgs)
    throws IOException, UnauthorizedException, ProgramNotFoundException {
    String path = String.format("apps/%s/%s/%s/runtimeargs", appId, programType.getCategoryName(), programId);
    URL url = VersionMigrationUtils.resolveURL(config, programType, path);
    HttpRequest request = HttpRequest.put(url).withBody(GSON.toJson(runtimeArgs)).build();
    HttpResponse response = restClient.execute(request, config.getAccessToken(), HttpURLConnection.HTTP_NOT_FOUND);
    if (response.getResponseCode() == HttpURLConnection.HTTP_NOT_FOUND) {
      throw new ProgramNotFoundException(programType, appId, programId);
    }
  }
}<|MERGE_RESOLUTION|>--- conflicted
+++ resolved
@@ -308,13 +308,8 @@
    * @throws UnauthorizedException if the request is not authorized successfully in the gateway server
    */
   public int getWorkerInstances(String appId, String workerId) throws IOException, NotFoundException,
-<<<<<<< HEAD
-    UnAuthorizedAccessTokenException {
-    URL url = config.resolveNamespacedURLV3(String.format("apps/%s/workers/%s/instances", appId, workerId));
-=======
     UnauthorizedException {
     URL url = config.resolveURL(String.format("apps/%s/workers/%s/instances", appId, workerId));
->>>>>>> 60bbba66
     HttpResponse response = restClient.execute(HttpMethod.GET, url, config.getAccessToken(),
                                                HttpURLConnection.HTTP_NOT_FOUND);
     if (response.getResponseCode() == HttpURLConnection.HTTP_NOT_FOUND) {
@@ -334,13 +329,8 @@
    * @throws UnauthorizedException if the request is not authorized successfully in the gateway server
    */
   public void setWorkerInstances(String appId, String workerId, int instances) throws IOException, NotFoundException,
-<<<<<<< HEAD
-    UnAuthorizedAccessTokenException {
-    URL url = config.resolveNamespacedURLV3(String.format("apps/%s/workers/%s/instances", appId, workerId));
-=======
     UnauthorizedException {
     URL url = config.resolveURL(String.format("apps/%s/workers/%s/instances", appId, workerId));
->>>>>>> 60bbba66
     HttpRequest request = HttpRequest.put(url).withBody(GSON.toJson(new Instances(instances))).build();
 
     HttpResponse response = restClient.execute(request, config.getAccessToken(), HttpURLConnection.HTTP_NOT_FOUND);
