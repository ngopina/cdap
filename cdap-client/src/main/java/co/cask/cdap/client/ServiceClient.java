/*
 * Copyright © 2014 Cask Data, Inc.
 *
 * Licensed under the Apache License, Version 2.0 (the "License"); you may not
 * use this file except in compliance with the License. You may obtain a copy of
 * the License at
 *
 * http://www.apache.org/licenses/LICENSE-2.0
 *
 * Unless required by applicable law or agreed to in writing, software
 * distributed under the License is distributed on an "AS IS" BASIS, WITHOUT
 * WARRANTIES OR CONDITIONS OF ANY KIND, either express or implied. See the
 * License for the specific language governing permissions and limitations under
 * the License.
 */

package co.cask.cdap.client;

import co.cask.cdap.api.service.Service;
import co.cask.cdap.api.service.ServiceSpecification;
import co.cask.cdap.api.service.http.HttpServiceHandlerSpecification;
import co.cask.cdap.api.service.http.ServiceHttpEndpoint;
import co.cask.cdap.client.config.ClientConfig;
import co.cask.cdap.client.util.RESTClient;
import co.cask.cdap.common.exception.NotFoundException;
import co.cask.cdap.common.exception.UnauthorizedException;
import co.cask.cdap.proto.Id;
import co.cask.common.http.HttpMethod;
import co.cask.common.http.HttpResponse;
import co.cask.common.http.ObjectResponse;
import com.google.common.collect.ImmutableList;

import java.io.IOException;
import java.net.HttpURLConnection;
import java.net.URL;
import java.util.List;
import javax.inject.Inject;

/**
 * Provides ways to interact with CDAP User Services.
 */
public class ServiceClient {

  private final RESTClient restClient;
  private final ClientConfig config;

  @Inject
  public ServiceClient(ClientConfig config, RESTClient restClient) {
    this.config = config;
    this.restClient = restClient;
  }

  public ServiceClient(ClientConfig config) {
    this.config = config;
    this.restClient = new RESTClient(config);
  }

  /**
   * Gets a {@link ServiceSpecification} for a {@link Service}.
   *
   * @param service ID of the service
   * @return {@link ServiceSpecification} representing the service
   * @throws IOException if a network error occurred
   * @throws UnauthorizedException if the request is not authorized successfully in the gateway server
   * @throws NotFoundException if the app or service could not be found
   */
  public ServiceSpecification get(Id.Service service)
    throws IOException, UnauthorizedException, NotFoundException {

    URL url = config.resolveNamespacedURLV3(service.getNamespace(),
                                            String.format("apps/%s/services/%s",
                                                          service.getApplicationId(), service.getId()));
    HttpResponse response = restClient.execute(HttpMethod.GET, url, config.getAccessToken(),
                                               HttpURLConnection.HTTP_NOT_FOUND);

    if (response.getResponseCode() == HttpURLConnection.HTTP_NOT_FOUND) {
      throw new NotFoundException(service);
    }
    return ObjectResponse.fromJsonBody(response, ServiceSpecification.class).getResponseObject();
  }

  /**
   * Gets a list of {@link ServiceHttpEndpoint} that a {@link Service} exposes.
   *
   * @param service ID of the service
   * @return A list of {@link ServiceHttpEndpoint}
   * @throws IOException if a network error occurred
   * @throws UnauthorizedException if the request is not authorized successfully in the gateway server
   * @throws NotFoundException if the app or service could not be found
   */
  public List<ServiceHttpEndpoint> getEndpoints(Id.Service service)
    throws IOException, UnauthorizedException, NotFoundException {

<<<<<<< HEAD
    ServiceSpecification specification = get(service);
    ImmutableList.Builder<ServiceHttpEndpoint> builder = new ImmutableList.Builder<ServiceHttpEndpoint>();
=======
    ServiceSpecification specification = get(appId, serviceId);
    ImmutableList.Builder<ServiceHttpEndpoint> builder = new ImmutableList.Builder<>();
>>>>>>> 7f1ab219
    for (HttpServiceHandlerSpecification handlerSpecification : specification.getHandlers().values()) {
      builder.addAll(handlerSpecification.getEndpoints());
    }
    return builder.build();
  }

  public URL getServiceURL(Id.Service service)
    throws NotFoundException, IOException, UnauthorizedException {
    // Make sure the service actually exists
    get(service);
    return config.resolveNamespacedURLV3(service.getNamespace(),
                                         String.format("apps/%s/services/%s/methods/",
                                                       service.getApplicationId(), service.getId()));
  }
}<|MERGE_RESOLUTION|>--- conflicted
+++ resolved
@@ -91,13 +91,8 @@
   public List<ServiceHttpEndpoint> getEndpoints(Id.Service service)
     throws IOException, UnauthorizedException, NotFoundException {
 
-<<<<<<< HEAD
     ServiceSpecification specification = get(service);
-    ImmutableList.Builder<ServiceHttpEndpoint> builder = new ImmutableList.Builder<ServiceHttpEndpoint>();
-=======
-    ServiceSpecification specification = get(appId, serviceId);
     ImmutableList.Builder<ServiceHttpEndpoint> builder = new ImmutableList.Builder<>();
->>>>>>> 7f1ab219
     for (HttpServiceHandlerSpecification handlerSpecification : specification.getHandlers().values()) {
       builder.addAll(handlerSpecification.getEndpoints());
     }
