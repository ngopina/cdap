--- conflicted
+++ resolved
@@ -17,13 +17,8 @@
       './bower_components/angular-motion/dist/angular-motion.min.css',
       './bower_components/font-awesome/css/font-awesome.min.css',
       './bower_components/epoch/epoch.min.css',
-<<<<<<< HEAD
-      './bower_components/c3/c3.min.css',
-      './bower_components/ng-sortable/dist/ng-sortable.min.css'
-=======
       './bower_components/ng-sortable/dist/ng-sortable.min.css',
       './bower_components/angular-ui-select/dist/select.min.css'
->>>>>>> 46e855e9
     ].concat(mainBowerFiles({
       filter: /cask\-angular\-[^\/]+\/.*\.(css|less)$/
     })))
@@ -128,11 +123,7 @@
       './bower_components/angular-bootstrap/ui-bootstrap-tpls.js',
 
       './bower_components/node-uuid/uuid.js',
-<<<<<<< HEAD
-      './bower_components/c3/c3.js'
-=======
       './bower_components/angular-ui-select/dist/select.js'
->>>>>>> 46e855e9
 
 
     ].concat([
