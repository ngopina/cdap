/**
 * Copyright (C) 2012 Continuuity, Inc.
 */
package com.continuuity.data.operation.executor.omid;

import com.continuuity.api.data.OperationException;
import com.continuuity.api.data.OperationResult;
import com.continuuity.data.operation.ClearFabric;
import com.continuuity.data.operation.CompareAndSwap;
import com.continuuity.data.operation.Delete;
import com.continuuity.data.operation.Increment;
import com.continuuity.data.operation.OpenTable;
import com.continuuity.data.operation.Operation;
import com.continuuity.data.operation.OperationContext;
import com.continuuity.data.operation.Read;
import com.continuuity.data.operation.ReadColumnRange;
import com.continuuity.data.operation.StatusCode;
import com.continuuity.data.operation.Write;
import com.continuuity.data.operation.WriteOperation;
import com.continuuity.data.operation.executor.Transaction;
import com.continuuity.data.operation.executor.TransactionException;
import com.continuuity.data.operation.executor.omid.OmidTransactionalOperationExecutor.WriteTransactionResult;
import com.continuuity.data.operation.executor.omid.memory.MemoryReadPointer;
import com.continuuity.data.operation.ttqueue.DequeueResult;
import com.continuuity.data.operation.ttqueue.QueueAck;
import com.continuuity.data.operation.ttqueue.QueueAdmin;
import com.continuuity.data.operation.ttqueue.QueueConfig;
import com.continuuity.data.operation.ttqueue.QueueConsumer;
import com.continuuity.data.operation.ttqueue.QueueDequeue;
import com.continuuity.data.operation.ttqueue.QueueEnqueue;
import com.continuuity.data.operation.ttqueue.QueueEntry;
import com.continuuity.data.operation.ttqueue.QueuePartitioner.PartitionerType;
import com.continuuity.data.util.OperationUtil;
import com.google.common.collect.Lists;
import org.apache.hadoop.hbase.util.Bytes;
import org.junit.Assert;
import org.junit.Before;
import org.junit.Test;

import java.io.IOException;
import java.util.ArrayList;
import java.util.Arrays;
import java.util.Collections;
import java.util.List;
import java.util.Map;

import static org.junit.Assert.assertArrayEquals;
import static org.junit.Assert.assertEquals;
import static org.junit.Assert.assertFalse;
import static org.junit.Assert.assertNotNull;
import static org.junit.Assert.assertTrue;
import static org.junit.Assert.fail;

public abstract class TestOmidTransactionalOperationExecutor {

  private OmidTransactionalOperationExecutor executor;

  /** to get the singleton operation executor, always returns the same */
  protected abstract OmidTransactionalOperationExecutor getOmidExecutor();

  /** to support testing, return a new executor each time */
  // this would be needed to simulate multi-node opex, for instance to test
  // that a named table survives a shutdown and a new executor will open it
  // instead of recreating it, also for testing that multiple executors
  // will not create the same table multiple times
  // however, our data fabric modules return singletons.
  //protected abstract OmidTransactionalOperationExecutor getNewExecutor();

  static OperationContext context = OperationUtil.DEFAULT;

  @Before
  public void initialize() {
    executor = getOmidExecutor();
  }

  /**
   * Every subclass should implement this to verify that injection works and uses the correct table type
   */
  @Test
  public abstract void testInjection();

  @Test
  public void testSimple() throws Exception {

    byte [] key = Bytes.toBytes("keytestSimple");
    byte [] value = Bytes.toBytes("value");

    // start a transaction
    Transaction pointer = executor.startTransaction();

    // write to a key
    WriteTransactionResult txResult = executor.write(context, new Write(key, kvcol, value), pointer);
    assertTrue(txResult.success);
    executor.addToTransaction(pointer, txResult.undos);

    // read should see nothing
    assertTrue(executor.execute(context, new Read(key, kvcol)).isEmpty());

    // commit
    assertTrue(executor.commitTransaction(pointer).isSuccess());

    // read should see the write
    OperationResult<Map<byte [],byte[]>> readValue = executor.execute(context, new Read(key, kvcol));
    assertNotNull(readValue);
    assertFalse(readValue.isEmpty());
    assertArrayEquals(value, readValue.getValue().get(kvcol));
  }

  static final byte[] kvcol = Operation.KV_COL;

  @Test
  public void testClearFabric() throws Exception {
    OmidTransactionalOperationExecutor.DISABLE_QUEUE_PAYLOADS = true;
    byte [] dataKey = Bytes.toBytes("dataKey");
    byte [] queueKey = Bytes.toBytes("queue://queueKey");
    byte [] streamKey = Bytes.toBytes("stream://streamKey");

    QueueConfig config = new QueueConfig(PartitionerType.FIFO, true);
<<<<<<< HEAD
    QueueConsumer qConsumer = new QueueConsumer(0, 0, 1, config);
    QueueConsumer sConsumer = new QueueConsumer(0, 0, 1, config);
    this.executor.execute(context, null, new QueueAdmin.QueueConfigure(queueKey, qConsumer));
    this.executor.execute(context, null, new QueueAdmin.QueueConfigure(streamKey, sConsumer));
=======
    QueueConsumer consumer = new QueueConsumer(0, 0, 1, config);
    this.executor.execute(context, new QueueAdmin.QueueConfigure(queueKey, consumer));
    this.executor.execute(context, new QueueAdmin.QueueConfigure(streamKey, consumer));
>>>>>>> b4245552

    // insert to all three types
    executor.commit(context, new Write(dataKey, kvcol, dataKey));
    executor.commit(context, new QueueEnqueue(queueKey, new QueueEntry(queueKey)));
    executor.commit(context, new QueueEnqueue(streamKey, new QueueEntry(streamKey)));

    // read data from all three types
    assertTrue(Bytes.equals(dataKey,
        executor.execute(context, new Read(dataKey, kvcol)).getValue().get(kvcol)));
    assertTrue(Bytes.equals(queueKey, executor.execute(context,
        new QueueDequeue(queueKey, qConsumer, config)).getEntry().getData()));
    assertEquals(Bytes.toString(streamKey),
                 Bytes.toString(executor.execute(context,
                                                 new QueueDequeue(streamKey, sConsumer, config)).getEntry().getData()));
//    assertTrue(Bytes.equals(streamKey, executor.execute(context,
//        new QueueDequeue(streamKey, sConsumer, config)).getEntry().getData()));

    // clear data only
    executor.execute(context, new ClearFabric(ClearFabric.ToClear.DATA));

    // data is gone, queues still there
    assertTrue(executor.execute(context, new Read(dataKey, kvcol)).isEmpty());
    assertTrue(Bytes.equals(queueKey, executor.execute(context,
        new QueueDequeue(queueKey, qConsumer, config)).getEntry().getData()));
    assertTrue(Bytes.equals(streamKey, executor.execute(context,
        new QueueDequeue(streamKey, sConsumer, config)).getEntry().getData()));

    // clear queues and streams
    executor.execute(context, new ClearFabric(Arrays.asList(
        ClearFabric.ToClear.QUEUES, ClearFabric.ToClear.STREAMS)));

    // everything is gone
<<<<<<< HEAD
    this.executor.execute(context, null, new QueueAdmin.QueueConfigure(queueKey, qConsumer));
    this.executor.execute(context, null, new QueueAdmin.QueueConfigure(streamKey, sConsumer));
=======
    this.executor.execute(context, new QueueAdmin.QueueConfigure(queueKey, consumer));
    this.executor.execute(context, new QueueAdmin.QueueConfigure(streamKey, consumer));
>>>>>>> b4245552
    assertTrue(executor.execute(context, new Read(dataKey, kvcol)).isEmpty());
    assertTrue(executor.execute(context,
        new QueueDequeue(queueKey, qConsumer, config)).isEmpty());
    assertTrue(executor.execute(context,
        new QueueDequeue(streamKey, sConsumer, config)).isEmpty());

    // insert data to all three again
    executor.commit(context, new Write(dataKey, kvcol, dataKey));
    executor.commit(context, new QueueEnqueue(queueKey, new QueueEntry(queueKey)));
    executor.commit(context, new QueueEnqueue(streamKey, new QueueEntry(streamKey)));

    // read data from all three types
    assertArrayEquals(dataKey, executor.execute(context, new Read(dataKey, kvcol)).getValue().get(kvcol));
    assertTrue(Bytes.equals(queueKey, executor.execute(context,
        new QueueDequeue(queueKey, qConsumer, config)).getEntry().getData()));
    assertTrue(Bytes.equals(streamKey, executor.execute(context,
        new QueueDequeue(streamKey, sConsumer, config)).getEntry().getData()));

    // wipe just the streams
    executor.execute(context, new ClearFabric(ClearFabric.ToClear.STREAMS));

    // streams gone, queues and data remain
<<<<<<< HEAD
    this.executor.execute(context, null, new QueueAdmin.QueueConfigure(streamKey, sConsumer));
=======
    this.executor.execute(context, new QueueAdmin.QueueConfigure(streamKey, consumer));
>>>>>>> b4245552
    assertArrayEquals(dataKey,
        executor.execute(context, new Read(dataKey, kvcol)).getValue().get(kvcol));
    assertTrue(Bytes.equals(queueKey, executor.execute(context,
        new QueueDequeue(queueKey, qConsumer, config)).getEntry().getData()));
    assertTrue(executor.execute(context,
        new QueueDequeue(streamKey, sConsumer, config)).isEmpty());

    // wipe data and queues
    executor.execute(context, new ClearFabric(Arrays.asList(
        ClearFabric.ToClear.DATA, ClearFabric.ToClear.QUEUES)));

    // everything is gone
<<<<<<< HEAD
    this.executor.execute(context, null, new QueueAdmin.QueueConfigure(queueKey, qConsumer));
=======
    this.executor.execute(context, new QueueAdmin.QueueConfigure(queueKey, consumer));
>>>>>>> b4245552
    assertTrue(executor.execute(context, new Read(dataKey, kvcol)).isEmpty());
    assertTrue(executor.execute(context,
        new QueueDequeue(queueKey, qConsumer, config)).isEmpty());
    assertTrue(executor.execute(context,
        new QueueDequeue(streamKey, sConsumer, config)).isEmpty());

    OmidTransactionalOperationExecutor.DISABLE_QUEUE_PAYLOADS = false;
  }

  @Test
  public void testOverlappingConcurrentWrites() throws Exception {

    byte [] key = Bytes.toBytes("keytestOverlappingConcurrentWrites");
    byte [] valueOne = Bytes.toBytes("value1");
    byte [] valueTwo = Bytes.toBytes("value2");

    // start tx one
    Transaction pointerOne = executor.startTransaction();
    // System.out.println("Started transaction one : " + pointerOne);

    // write value one
    WriteTransactionResult txResult1 =
      executor.write(context, new Write(key, kvcol, valueOne), pointerOne);
    assertTrue(txResult1.success);
    executor.addToTransaction(pointerOne, txResult1.undos);

    // read should see nothing
    assertTrue(executor.execute(context, new Read(key, kvcol)).isEmpty());

    // start tx two
    Transaction pointerTwo = executor.startTransaction();
    // System.out.println("Started transaction two : " + pointerTwo);
    assertTrue(pointerTwo.getWriteVersion() > pointerOne.getWriteVersion());

    // write value two
    WriteTransactionResult txResult2 =
      executor.write(context, new Write(key, kvcol, valueTwo), pointerTwo);
    executor.addToTransaction(pointerTwo, txResult2.undos);

    // read should see nothing
    assertTrue(executor.execute(context, new Read(key, kvcol)).isEmpty());

    // commit tx two, should succeed
    assertTrue(executor.commitTransaction(pointerTwo).isSuccess());

    // even though tx one not committed, we can see two already
    OperationResult<Map<byte[],byte[]>> readValue = executor.execute(context, new Read(key, kvcol));
    assertNotNull(readValue);
    assertFalse(readValue.isEmpty());
    assertArrayEquals(valueTwo, readValue.getValue().get(kvcol));

    // commit tx one, should fail
    assertFalse(executor.commitTransaction(pointerOne).isSuccess());

    // should still see two
    readValue = executor.execute(context, new Read(key, kvcol));
    assertNotNull(readValue);
    assertFalse(readValue.isEmpty());
    assertArrayEquals(valueTwo, readValue.getValue().get(kvcol));
  }

  @Test
  public void testClosedTransactionsThrowExceptions() throws Exception {

    byte [] key = Bytes.toBytes("testClosedTransactionsThrowExceptions");

    // start txwOne
    Transaction pointerOne = executor.startTransaction();
    //System.out.println("Started transaction txwOne : " + pointerOne);

    // write and commit
    WriteTransactionResult txResult =
      executor.write(context, new Write(key, kvcol, Bytes.toBytes(1)), pointerOne);
    assertTrue(txResult.success);
    executor.addToTransaction(pointerOne, txResult.undos);
    assertTrue(executor.commitTransaction(pointerOne).isSuccess());

    // trying to commit this tx again should throw exception
    try {
      executor.commitTransaction(pointerOne);
      fail("Committing with committed transaction should throw exception");
    } catch (TransactionException te) {
      // correct
    }

    // read should see value 1
    assertArrayEquals(Bytes.toBytes(1),
        executor.execute(context, new Read(key, kvcol)).getValue().get(kvcol));
  }

  @Test
  public void testOverlappingConcurrentReadersAndWriters() throws Exception {

    byte [] key = Bytes.toBytes("testOverlappingConcurrentReadersAndWriters");

    // start txwOne
    Transaction pointerWOne = executor.startTransaction();
    // System.out.println("Started transaction txwOne : " + pointerWOne);

    // write 1
    WriteTransactionResult txResultW1 =
      executor.write(context, new Write(key, kvcol, Bytes.toBytes(1)), pointerWOne);
    assertTrue(txResultW1.success);
    executor.addToTransaction(pointerWOne, txResultW1.undos);

    // read should see nothing
    assertTrue(executor.execute(context, new Read(key, kvcol)).isEmpty());

    // commit write 1
    assertTrue(executor.commitTransaction(pointerWOne).isSuccess());

    // read sees 1
    assertArrayEquals(Bytes.toBytes(1),
        executor.execute(context, new Read(key, kvcol)).getValue().get(kvcol));

    // open long-running read
    Transaction pointerReadOne = executor.startTransaction();

    // write 2 and commit immediately
    Transaction pointerWTwo = executor.startTransaction();
    // System.out.println("Started transaction txwTwo : " + pointerWTwo);
    WriteTransactionResult txResultW2 =
      executor.write(context, new Write(key, kvcol, Bytes.toBytes(2)), pointerWTwo);
    assertTrue(txResultW2.success);
    executor.addToTransaction(pointerWTwo, txResultW2.undos);
    assertTrue(executor.commitTransaction(pointerWTwo).isSuccess());

    // read sees 2
    OperationResult<Map<byte[],byte[]>> value = executor.execute(context, new Read(key, kvcol));
    assertNotNull(value);
    assertFalse(value.isEmpty());
    assertArrayEquals(Bytes.toBytes(2), value.getValue().get(kvcol));

    // open long-running read
    Transaction pointerReadTwo = executor.startTransaction();

    // write 3 with one transaction but don't commit
    Transaction pointerWThree = executor.startTransaction();
    // System.out.println("Started transaction txwThree : " + pointerWThree);
    WriteTransactionResult txResultW3 =
      executor.write(context, new Write(key, kvcol, Bytes.toBytes(3)), pointerWThree);
    assertTrue(txResultW3.success);
    executor.addToTransaction(pointerWThree, txResultW3.undos);

    // write 4 with another transaction and also don't commit
    Transaction pointerWFour = executor.startTransaction();
    // System.out.println("Started transaction txwFour : " + pointerWFour);
    WriteTransactionResult txResultW4 =
      executor.write(context, new Write(key, kvcol, Bytes.toBytes(4)), pointerWFour);
    assertTrue(txResultW4.success);
    executor.addToTransaction(pointerWFour, txResultW4.undos);

    // read sees 2 still
    assertArrayEquals(Bytes.toBytes(2),
        executor.execute(context, new Read(key, kvcol)).getValue().get(kvcol));

    // commit 4, should be successful
    assertTrue(executor.commitTransaction(pointerWFour).isSuccess());

    // read sees 4
    assertArrayEquals(Bytes.toBytes(4),
        executor.execute(context, new Read(key,kvcol)).getValue().get(kvcol));

    // commit 3, should fail
    assertFalse(executor.commitTransaction(pointerWThree).isSuccess());

    // read still sees 4
    assertArrayEquals(Bytes.toBytes(4),
        executor.execute(context, new Read(key,kvcol)).getValue().get(kvcol));

    // now read with long-running read 1, should see value = 1
    assertArrayEquals(Bytes.toBytes(1),
        executor.execute(context, pointerReadOne, new Read(key, kvcol))
            .getValue().get(kvcol));

    // now do the same thing but in reverse order of conflict

    // write 5 with one transaction but don't commit
    Transaction pointerWFive = executor.startTransaction();
    // System.out.println("Started transaction txwFive : " + pointerWFive);
    WriteTransactionResult txResultW5 =
      executor.write(context, new Write(key, kvcol, Bytes.toBytes(5)), pointerWFive);
    assertTrue(txResultW5.success);
    executor.addToTransaction(pointerWFive, txResultW5.undos);

    // write 6 with another transaction and also don't commit
    Transaction pointerWSix = executor.startTransaction();
    // System.out.println("Started transaction txwSix : " + pointerWSix);
    WriteTransactionResult txResultW6 =
      executor.write(context, new Write(key, kvcol, Bytes.toBytes(6)), pointerWSix);
    assertTrue(txResultW6.success);
    executor.addToTransaction(pointerWSix, txResultW6.undos);

    // read sees 4 still
    assertArrayEquals(Bytes.toBytes(4),
        executor.execute(context, new Read(key,kvcol)).getValue().get(kvcol));

    // long running reads should still see their respective values
    assertArrayEquals(Bytes.toBytes(1),
                      executor.execute(context, pointerReadOne, new Read(key, kvcol)).getValue().get(kvcol));
    assertArrayEquals(Bytes.toBytes(2),
                      executor.execute(context, pointerReadTwo, new Read(key, kvcol)).getValue().get(kvcol));

    // commit 5, should be successful
    assertTrue(executor.commitTransaction(pointerWFive).isSuccess());

    // read sees 5
    assertArrayEquals(Bytes.toBytes(5),
        executor.execute(context, new Read(key,kvcol)).getValue().get(kvcol));

    // long running reads should still see their respective values
    assertArrayEquals(Bytes.toBytes(1),
        executor.execute(context, pointerReadOne, new Read(key, kvcol)).getValue().get(kvcol));
    assertArrayEquals(Bytes.toBytes(2),
        executor.execute(context, pointerReadTwo, new Read(key, kvcol)).getValue().get(kvcol));

    // commit 6, should fail
    assertFalse(executor.commitTransaction(pointerWSix).isSuccess());

    // read still sees 5
    assertArrayEquals(Bytes.toBytes(5),
        executor.execute(context, new Read(key,kvcol)).getValue().get(kvcol));

    // long running reads should still see their respective values
    assertArrayEquals(Bytes.toBytes(1),
        executor.execute(context, pointerReadOne, new Read(key, kvcol)).getValue().get(kvcol));
    assertArrayEquals(Bytes.toBytes(2),
        executor.execute(context, pointerReadTwo, new Read(key, kvcol)).getValue().get(kvcol));
  }


  @Test
  public void testAbortedOperationsWithQueueAck() throws Exception {
    OmidTransactionalOperationExecutor.DISABLE_QUEUE_PAYLOADS = true;

    byte [] key = Bytes.toBytes("testAbortedAck");
    byte [] queueName = Bytes.toBytes("testAbortedAckQueue");

    // EnqueuePayload something
    executor.commit(context, batch(new QueueEnqueue(queueName, new QueueEntry(queueName))));

    // DequeuePayload it
    QueueConfig config = new QueueConfig(PartitionerType.FIFO, true);
    QueueConsumer consumer = new QueueConsumer(0, 0, 1, config);
    this.executor.execute(context, new QueueAdmin.QueueConfigure(queueName, consumer));
    DequeueResult dequeueResult = executor.execute(context, new QueueDequeue(queueName, consumer, config));
    assertTrue(dequeueResult.isSuccess());

    // Start our ack operation
    Transaction ackPointer = executor.startTransaction();

    // Start a fake operation that will just conflict with our key
    Transaction fakePointer = executor.startTransaction();
    Undo fakeUndo = new UndoWrite(null, key, new byte[][] { new byte[] {'a' } } );
    executor.addToTransaction(fakePointer, Collections.singletonList(fakeUndo));

    // Commit fake operation successfully
    assertTrue(executor.commitTransaction(fakePointer).isSuccess());

    // Increment a counter and add our ack
    List<WriteOperation> writes = new ArrayList<WriteOperation>(2);
    writes.add(new Increment(key, kvcol, 3));
    writes.add(new QueueAck(queueName,
        dequeueResult.getEntryPointer(), consumer));

    // execute & commit should return failure
    try {
      executor.commit(context, ackPointer, writes);
      fail("expecting OperationException");
    } catch (OperationException e) {
      // expected
    }

    // Should still be able to dequeue
    dequeueResult = executor.execute(context,
        new QueueDequeue(queueName, consumer, config));
    // THIS FAILS IF ACK NOT REALLY ROLLED BACK!
    assertTrue(dequeueResult.isSuccess());


    // Start new ack operation
    ackPointer = executor.startTransaction();

    // Same increment and ack
    writes = new ArrayList<WriteOperation>(2);
    writes.add(new Increment(key, kvcol, 5));
    writes.add(new QueueAck(queueName,
        dequeueResult.getEntryPointer(), consumer));

    // Execute should succeed
    executor.commit(context, ackPointer, writes);


    // DequeuePayload should now return empty
    dequeueResult = executor.execute(context,
        new QueueDequeue(queueName, consumer, config));
    assertTrue(dequeueResult.isEmpty());

    // Incremented value should be 5
    // Mario, look at this one!
    assertEquals(5L, Bytes.toLong(
        executor.execute(context, new Read(key,kvcol)).getValue().get(kvcol)));

    OmidTransactionalOperationExecutor.DISABLE_QUEUE_PAYLOADS = false;
  }

  @Test
  public void testDeletesCanBeTransacted() throws Exception {

    byte [] key = Bytes.toBytes("testDeletesCanBeTransacted");
    byte [] valueOne = Bytes.toBytes("valueOne");
    byte [] valueTwo = Bytes.toBytes("valueTwo");

    Transaction dirtyRead = new Transaction(1L, MemoryReadPointer.DIRTY_READ);

    List<WriteOperation> ops = new ArrayList<WriteOperation>();
    Delete delete = new Delete(key, kvcol);
    ops.add(delete);

    // Executing in a batch should succeed
    executor.commit(context, ops);

    // Executing singly should also succeed
    executor.commit(context, delete);

    // start tx one
    Transaction pointerOne = executor.startTransaction();
    // System.out.println("Started transaction one : " + pointerOne);

    // write value one
    WriteTransactionResult txResultOne =
      executor.write(context, new Write(key, kvcol, valueOne), pointerOne);
    assertTrue(txResultOne.success);
    executor.addToTransaction(pointerOne, txResultOne.undos);

    // read should see nothing
    assertTrue(executor.execute(context, new Read(key, kvcol)).isEmpty());

    // commit
    assertTrue(executor.commitTransaction(pointerOne).isSuccess());

    // dirty read should see it
    assertArrayEquals(valueOne, executor.execute(context, dirtyRead, new Read(key, kvcol)).getValue().get(kvcol));

    // start tx two
    Transaction pointerTwo = executor.startTransaction();
    // System.out.println("Started transaction two : " + pointerTwo);

    // delete value one
    WriteTransactionResult txResultTwo =
      executor.write(context, new Delete(key, kvcol), pointerTwo);
    assertTrue(txResultTwo.success);
    executor.addToTransaction(pointerTwo, txResultTwo.undos);

    // clean read should see it still
    assertArrayEquals(valueOne, executor.execute(context, new Read(key,kvcol)).getValue().get(kvcol));

    // dirty read should NOT see it
    assertTrue(executor.execute(context, dirtyRead, new Read(key, kvcol)).isEmpty());

    // commit it
    assertTrue(executor.commitTransaction(pointerTwo).isSuccess());

    // clean read will not see it now
    assertTrue(executor.execute(context, new Read(key, kvcol)).isEmpty());

    // write value two
    executor.commit(context, new Write(key, kvcol, valueTwo));

    // clean read sees it
    assertArrayEquals(valueTwo, executor.execute(context, new Read(key,kvcol)).getValue().get(kvcol));

    // dirty read sees it
    assertArrayEquals(valueTwo, executor.execute(context, dirtyRead, new Read(key, kvcol)).getValue().get(kvcol));

    // start tx three
    Transaction pointerThree = executor.startTransaction();
    // System.out.println("Started transaction three : " + pointerThree);

    // start and commit a fake transaction which will overlap
    Transaction pointerFour = executor.startTransaction();
    Undo fakeUndo = new UndoWrite(null, key, new byte[][] { new byte[] {'a' } } );
    executor.addToTransaction(pointerFour, Collections.singletonList(fakeUndo));
    assertTrue(executor.commitTransaction(pointerFour).isSuccess());

    // commit the real transaction with a delete, should be aborted
    try {
      executor.commit(context, pointerThree, batch(new Delete(key, kvcol)));
      fail("expecting OperationException");
    } catch (OperationException e) {
      // verify aborted
    }

    // verify clean and dirty reads still see the value (it was undeleted)
    assertArrayEquals(valueTwo, executor.execute(context, new Read(key,kvcol)).getValue().get(kvcol));
    assertArrayEquals(valueTwo, executor.execute(context, dirtyRead, new Read(key, kvcol)).getValue().get(kvcol));
  }

  private static List<WriteOperation> batch(WriteOperation ... ops) {
    return Arrays.asList(ops);
  }

  // test table operations on default and named tables: write, read,
  // readkey, readcolumnrange, increment, delete, compareandswap
  @Test
  public void testNamedTableOperations() throws OperationException {
    testNamedTableOperations(null);
    testNamedTableOperations("tableA");
    testNamedTableOperations("tableB");
  }

  private void testNamedTableOperations(String table)
      throws OperationException {

    // clear the fabric
    executor.execute(context, new ClearFabric(ClearFabric.ToClear.ALL));

    // open a table (only if name is not null)
    if (table != null) {
      executor.execute(context, new OpenTable(table));
    }

    // write a few columns
    final byte[] col1 = new byte[] { 1 };
    final byte[] col2 = new byte[] { 2 };
    final byte[] col3 = new byte[] { 3 };
    final byte[] col4 = Operation.KV_COL;
    final byte[] val1 = new byte[] { 'x' };
    final byte[] val2 = new byte[] { 'a' };
    final byte[] val3 = Bytes.toBytes(7L);
    final byte[] val4 = new byte[] { 'x', 'y', 'z'};
    final byte[] rowkey = new byte[] { 'r', 'o', 'w', '4', '2' };
    executor.commit(context, new Write(table, rowkey, new byte[][]{col1, col2, col3, col4}, new byte[][]{val1, val2,
      val3, val4}));

    {
    // read back with single column
    OperationResult<Map<byte[], byte[]>> result1 = executor.execute(context,
        new Read(table, rowkey, col1));
    Assert.assertFalse(result1.isEmpty());
    Assert.assertNotNull(result1.getValue());
    Assert.assertEquals(1, result1.getValue().size());
    Assert.assertArrayEquals(val1, result1.getValue().get(col1));
    }
    {
    // read back with multi column
    OperationResult<Map<byte[], byte[]>> result2 = executor.execute(context,
        new Read(table, rowkey, new byte[][] { col2, col3 }));
    Assert.assertFalse(result2.isEmpty());
    Assert.assertNotNull(result2.getValue());
    Assert.assertEquals(2, result2.getValue().size());
    Assert.assertArrayEquals(val2, result2.getValue().get(col2));
    Assert.assertArrayEquals(val3, result2.getValue().get(col3));
    }
    {
    // read back with read key
    OperationResult<Map<byte[],byte[]>> result3 =
        executor.execute(context, new Read(table, rowkey, kvcol));
    Assert.assertFalse(result3.isEmpty());
    Assert.assertArrayEquals(val4, result3.getValue().get(kvcol));
    }
    {
    // read back with column range
    OperationResult<Map<byte[], byte[]>> result4 = executor.execute(context,
        new ReadColumnRange(table, rowkey, col2, null));
    Assert.assertFalse(result4.isEmpty());
    Assert.assertNotNull(result4.getValue());
    Assert.assertEquals(3, result4.getValue().size());
    Assert.assertArrayEquals(val2, result4.getValue().get(col2));
    Assert.assertArrayEquals(val3, result4.getValue().get(col3));
    Assert.assertArrayEquals(val4, result4.getValue().get(col4));
    }
    // increment one column
    executor.increment(context, new Increment(table, rowkey, col3, 1L));
    {
    // read back with single column
    OperationResult<Map<byte[], byte[]>> result5 = executor.execute(context,
        new Read(table, rowkey, col3));
    Assert.assertFalse(result5.isEmpty());
    Assert.assertNotNull(result5.getValue());
    Assert.assertEquals(1, result5.getValue().size());
    Assert.assertArrayEquals(Bytes.toBytes(8L), result5.getValue().get(col3));
    }
    // delete one column
    executor.commit(context, new Delete(table, rowkey, col2));
    {
    // verify it's gone
    OperationResult<Map<byte[], byte[]>> result6 = executor.execute(context,
        new Read(table, rowkey, col2));
    Assert.assertTrue(result6.isEmpty());
    Assert.assertEquals(StatusCode.COLUMN_NOT_FOUND, result6.getStatus());
    }
    // compare-and-swap with success
    executor.commit(context, new CompareAndSwap(table, rowkey, col3, Bytes.toBytes(8L), Bytes.toBytes(3L)));
    {
    // verify value has changed
    OperationResult<Map<byte[], byte[]>> result7 = executor.execute(context,
        new Read(table, rowkey, col3));
    Assert.assertFalse(result7.isEmpty());
    Assert.assertNotNull(result7.getValue());
    Assert.assertEquals(1, result7.getValue().size());
    Assert.assertArrayEquals(Bytes.toBytes(3L), result7.getValue().get(col3));
    }
    // compare-and-swap and fail
    try {
      executor.commit(context, new CompareAndSwap(table, rowkey, col3, Bytes.toBytes(8L), Bytes.toBytes(17L)));
      fail("Write conflict exception expected.");
    } catch (OperationException e) {
      // expected write conflict
      if (e.getStatus() != StatusCode.WRITE_CONFLICT)
        throw e;
    }
    // verify value is still the same
    {
    OperationResult<Map<byte[], byte[]>> result8 = executor.execute(context,
        new Read(table, rowkey, col3));
    Assert.assertFalse(result8.isEmpty());
    Assert.assertNotNull(result8.getValue());
    Assert.assertEquals(1, result8.getValue().size());
    Assert.assertArrayEquals(Bytes.toBytes(3L), result8.getValue().get(col3));
    }
  }

  // test that transactions can be rolled back across tables
  @Test
  public void testTransactionsAcrossTables() throws OperationException {

    // some handy constants
    final String tableA= "tableA", tableB = "tableB";
    final byte[] rowX = "rowX".getBytes(), rowY = "rowY".getBytes(),
        rowZ = "rowZ".getBytes();
    final byte[] colX = "colX".getBytes(), colY = "colY".getBytes(),
        colZ = "colZ".getBytes();
    final byte[] valX = "valX".getBytes(), valX1 = "valX1".getBytes(),
        valZ = "valZ".getBytes(), val42 = Bytes.toBytes(42L);

    // open two tables
    executor.execute(context, new OpenTable(tableA));
    executor.execute(context, new OpenTable(tableB));

    // write to default and both tables
    executor.commit(context, new Write(rowX, colX, valX));
    executor.commit(context, new Write(tableA, rowY, colY, val42));
    executor.commit(context, new Write(tableB, rowZ, colZ, valZ));

    // verify the writes went through
    Assert.assertArrayEquals(valX, executor.execute(
        context, new Read(rowX, colX)).getValue().get(colX));
    Assert.assertArrayEquals(val42, executor.execute(
        context, new Read(tableA, rowY, colY)).getValue().get(colY));
    Assert.assertArrayEquals(valZ, executor.execute(
        context, new Read(tableB, rowZ, colZ)).getValue().get(colZ));

    // batch: write to default, increment one, delete from other, c-a-s fails
    List<WriteOperation> writes = Lists.newArrayList();
    writes.add(new Write(rowX, colX, valX1));
    writes.add(new Increment(tableA, rowY, colY, 1L));
    writes.add(new Delete(tableB, rowZ, colZ));
    writes.add(new CompareAndSwap(tableA, rowX, colX, valX, null));
    try {
      executor.commit(context, writes);
      fail("Expected compare-and-swap to fail batch.");
    } catch (OperationException e) {
      if (e.getStatus() != StatusCode.WRITE_CONFLICT)
        throw e; // only write confict is expected
    }

    // verify all was rolled back
    Assert.assertArrayEquals(valX, executor.execute(
        context, new Read(rowX, colX)).getValue().get(colX));
    Assert.assertArrayEquals(val42, executor.execute(
        context, new Read(tableA, rowY, colY)).getValue().get(colY));
    Assert.assertArrayEquals(valZ, executor.execute(
        context, new Read(tableB, rowZ, colZ)).getValue().get(colZ));
  }

  // TODO: test concurrent openTable()
  // how can we test that without opening lots of tables in different threads?

  // TODO: test openTable() works for existing table after shutdown
  // how can we test that if the opex is a singleton? Otherwise we could
  // open a new executor and verify that it finds the existing tables

  // test that repeatedly opening a table has no effect
  @Test
  public void testSubsequentOpenTable() throws OperationException {
    // some handy constants
    final String table = "the-table";
    final byte[] rowX = "rowX".getBytes(), colX = "colX".getBytes(),
        valX = "valX".getBytes(), valX1 = "valX1".getBytes();

    // open a table, and write to the table
    executor.execute(context, new OpenTable(table));
    executor.commit(context, new Write(table, rowX, colX, valX));

    // verify the write can be read
    OperationResult<Map<byte[], byte[]>> result = executor.execute(context, new Read(table, rowX, colX));
    Assert.assertFalse(result.isEmpty());
    Assert.assertArrayEquals(valX, result.getValue().get(colX));

    // open the table again
    executor.execute(context, new OpenTable(table));

    // verify it can still be read (if open resulted in a new table,
    // then it would be empty, and the read would fail)
    Assert.assertArrayEquals(valX, executor.execute(
        context, new Read(table, rowX, colX)).getValue().get(colX));

    // write to the table
    executor.commit(context, new Write(table, rowX, colX, valX1));
    Assert.assertArrayEquals(valX1, executor.execute(
        context, new Read(table, rowX, colX)).getValue().get(colX));

    // open a again and verify the write can still be read
    executor.execute(context, new OpenTable(table));
    Assert.assertArrayEquals(valX1, executor.execute(
        context, new Read(table, rowX, colX)).getValue().get(colX));
  }

  // test that different op contexts get different tables of same name
  // test that clear fabric deletes all tables for the context and none else
  @Test
  public void testTablesWithDifferentContexts() throws OperationException {
    // some handy constants
    final String table = "the-table";
    final byte[] rowX = "rowX".getBytes(),
        colX = "colX".getBytes(), colY = "colY".getBytes(),
        valX = "valX".getBytes(), valY = "valY".getBytes();

    // create two contexts
    OperationContext context1 = new OperationContext("account1");
    OperationContext context2 = new OperationContext("account2");

    // open a table with the same name for each context
    executor.execute(context1, new OpenTable(table));
    executor.execute(context2, new OpenTable(table));

    // write different values to each table
    executor.commit(context1, new Write(table, rowX, colX, valX));
    executor.commit(context2, new Write(table, rowX, colY, valY));

    // verify each context see its own writes
    Assert.assertArrayEquals(valX, executor.execute(
        context1, new Read(table, rowX, colX)).getValue().get(colX));
    Assert.assertArrayEquals(valY, executor.execute(
        context2, new Read(table, rowX, colY)).getValue().get(colY));

    // verify that each context can not see the others writes
    OperationResult<Map<byte[],byte[]>> result1 =
        executor.execute(context1, new Read(table, rowX, colY));
    OperationResult<Map<byte[],byte[]>> result2 =
        executor.execute(context2, new Read(table, rowX, colX));
    Assert.assertTrue(result1.isEmpty()
        || result1.getValue().get(colY) == null);
    Assert.assertTrue(result2.isEmpty()
        || result2.getValue().get(colX) == null);

    // clear the tables for one context
    executor.execute(context1, new ClearFabric(ClearFabric.ToClear.TABLES));

    // verify the table is gone for that context
    OperationResult<Map<byte[],byte[]>> result3 =
        executor.execute(context1, new Read(table, rowX, colX));
    Assert.assertTrue(result3.isEmpty()
        || result1.getValue().get(colX) == null);

    // verify the table for the other context is still there
    Assert.assertArrayEquals(valY, executor.execute(
        context2, new Read(table, rowX, colY)).getValue().get(colY));
  }

  // test that transactions work across calls
  @Test
  public void testMultiCallTransaction() throws OperationException {
    final String table = "tMCT";
    final byte[] a = "a".getBytes();
    final byte[] b = "b".getBytes();
    final byte[] c = "c".getBytes();
    final byte[] x = "x".getBytes();
    final byte[] col = "col".getBytes();
    final byte[] me = "me".getBytes();

    // start two transactions, one explicit, one by submitting a batch
    Transaction tx1 = executor.startTransaction(context);
    Transaction tx2 = executor.execute(context, null, batch(new Write(table, a, col, me)));
    // increment a counter with both transactions
    executor.execute(context, tx1, batch(new Increment(table, b, x, 1L)));
    executor.execute(context, tx2, batch(new Increment(table, c, x, 5L)));
    // fail the first transaction with a c-a-s
    try {
      executor.execute(context, tx1, batch(new CompareAndSwap(table, x, col, me, me)));
      fail("Compare-andswap should fail");
    } catch (OperationException e) {
      // expected
    }
    // commit the second transaction
    executor.commit(context, tx2);
    // verify the first transaction was rolled back
    Assert.assertTrue(executor.execute(context, new Read(table, b, x)).isEmpty());
    // verify the second transaction was commited
    Assert.assertArrayEquals(me, executor.execute(context, new Read(table, a, col)).getValue().get(col));
    Assert.assertEquals(5L, Bytes.toLong(executor.execute(context, new Read(table, c, x)).getValue().get(x)));
  }

  // test that conflict detection works across calls
  @Test
  public void testMultiCallConflictDetection() throws OperationException {
    final String table = "tMCCD";
    final byte[] a = {'a'};
    final byte[] b = {'b'};
    final byte[] x = {'x'};
    final byte[] y = {'y'};
    final byte[] one = {'1'};
    final byte[] two = {'2'};
    final byte[] three = {'3'};

    // write a value to row a with the first transaction
    Transaction tx1 = executor.startTransaction(context);
    executor.execute(context, tx1, batch(new Write(table, a, x, one)));
    // write row b with the second transaction
    Transaction tx2 = executor.startTransaction(context);
    executor.execute(context, tx2, batch(new Write(table, b, x, two)));
    // write to a different row x with the third transaction
    Transaction tx3 = executor.startTransaction(context);
    executor.execute(context, tx3, batch(new Write(table, x, y, one)));
    // write a value to row b with the first transaction
    executor.execute(context, tx1, batch(new Write(table, b, y, three)));
    // write to row a with with the third transaction
    executor.execute(context, tx3, batch(new Write(table, a, y, two)));
    // commit first transaction
    executor.commit(context, tx1);
    // commit second transaction - should fail because it conflict with row b
    try {
      executor.commit(context, tx2);
      fail("commit of tx2 should have failed dur to conflict on row b");
    } catch (OperationException e) {
      // expected
    }
    // commit third transaction - should fail because it conflicts with row a
    try {
      executor.commit(context, tx3);
      fail("commit of tx3 should have failed dur to conflict on row a");
    } catch (OperationException e) {
      // expected
    }
  }

  // test that read isolation works across calls
  @Test
  public void testMultiCallReadIsolation() throws OperationException {
    final String table = "tMCRI";
    final byte[] row = { 'r', 'o' };
    final byte[] col = { 'c', '1' };

    // start a transaction
    Transaction tx1 = executor.startTransaction(context);
    // set a row to 10
    executor.execute(context, tx1, batch(new Write(table, row, col, Bytes.toBytes(10L))));
    // increment the row in another transaction
    Transaction tx2 = executor.startTransaction(context);
    // TODO increment is currently broken in HBase (see Jira ENG-2126).
    // TODO For now, when testing HBase, perform a write, not an increment
    // TODO this must be removed as soon as HBase is fixed
    if (this instanceof TestHBaseOmidTransactionalOperationExecutor) {
      executor.execute(context, tx2, batch(new Write(table, row, col, Bytes.toBytes(11L))));
      // increment the row by 10 - must see its own write but not the other one -> 20
      long current = Bytes.toLong(executor.execute(context, tx1, new Read(table, row, col)).getValue().get(col));
      Assert.assertEquals(10L, current);
      executor.execute(context, tx1, batch(new Write(table, row, col, Bytes.toBytes(current + 10L))));
    } else {
      executor.execute(context, tx2, batch(new Increment(table, row, col, 1L)));
      // increment the row by 10 - must see its own write but not the other one -> 20
      executor.execute(context, tx1, batch(new Increment(table, row, col, 10L)));
    }
    // commit the transaction
    executor.commit(context, tx1);
    // verify the value is 20
    Assert.assertEquals(20L, Bytes.toLong(executor.execute(context, new Read(table, row, col)).getValue().get(col)));
    // commit the other transaction - fails
    try {
      executor.commit(context, tx2);
      fail("tx2 should have failed becauseof conflict with row " + new String(row));
    } catch (OperationException e) {
      // expected
    }
  }

  // test that reads are performed within transaction
  @Test
  public void testReadsWithinTransaction() throws OperationException {
    final String table = "tRWT";
    final byte[] f = {'f'};
    final byte[] g = {'g'};
    final byte[] x = {'x'};
    final byte[] one = {'1'};

    // start transaction
    Transaction tx = executor.startTransaction();
    // write a value in that tx
    executor.execute(context, tx, batch(new Write(table, f, x, one)));
    // read the value outside the tx -> null
    Assert.assertTrue(executor.execute(context, new Read(table, f, x)).isEmpty());
    // read the value inside the tx -> visible
    Assert.assertArrayEquals(one, executor.execute(context, tx, new Read(table, f, x)).getValue().get(x));
    // write another value outside the tx
    executor.commit(context, batch(new Write(table, g, x, one)));
    // read the value outside the tx -> visible
    Assert.assertArrayEquals(one, executor.execute(context, new Read(table, g, x)).getValue().get(x));
    // read the value inside the tx -> null
    Assert.assertTrue(executor.execute(context, tx, new Read(table, g, x)).isEmpty());
    // commit transaction
    executor.commit(context, tx);
  }

  // test that read results can be sent via queue
  @Test
  public void testReadThenEnqueueAndDeqeue() throws OperationException, IOException {
    final String table = "tRTEAD";
    final byte[] qname = "qRTEAD".getBytes();
    final byte[] f = {'f'};
    final byte[] g = {'g'};
    final byte[] x = {'x'};
    final byte[] one = Bytes.toBytes(1L);
    final byte[] eleven = Bytes.toBytes(11L);

    // start a transaction
    Transaction tx1 = executor.startTransaction(context);
    // write a value 1
    executor.execute(context, tx1, batch(new Write(table, f, x, one)));
    // increment the value by 10
    // TODO increment is currently broken in HBase (see Jira ENG-2126).
    // TODO For now, when testing HBase, perform a write, not an increment
    // TODO this must be removed as soon as HBase is fixed
    if (this instanceof TestHBaseOmidTransactionalOperationExecutor) {
      executor.execute(context, tx1, batch(new Write(table, f, x, eleven)));
    } else {
      executor.execute(context, tx1, batch(new Increment(table, f, x, 10L)));
    }
    // read the value back, should be 11
    byte[] value = executor.execute(context, tx1, new Read(table, f, x)).getValue().get(x);
    Assert.assertArrayEquals(eleven, value);
    // enqueue the value and commit
    executor.commit(context, tx1, batch(new QueueEnqueue(qname, new QueueEntry(value))));
    // dequeue
    QueueConsumer consumer = new QueueConsumer(0, 0, 1, new QueueConfig(PartitionerType.FIFO, true));
    this.executor.execute(context,
                          new QueueAdmin.QueueConfigure(qname, consumer));
    DequeueResult deqres = executor.execute(
      context, new QueueDequeue(qname, consumer,
                                new QueueConfig(PartitionerType.FIFO, true)));
    // verify the value
    Assert.assertFalse(deqres.isEmpty());
    Assert.assertArrayEquals(value, deqres.getEntry().getData());
    // in a new transaction, write the dequeued value and ack the queue entry
    executor.commit(context, batch(new Write(table, g, x, value),
                                   new QueueAck(qname, deqres.getEntryPointer(),
                                                new QueueConsumer(0, 0, 1,
                                                                  new QueueConfig(PartitionerType.FIFO, true)))));
    // attempt to dequeue again, should be empty
    deqres = executor.execute(
      context, new QueueDequeue(qname, new QueueConsumer(0, 0, 1, new QueueConfig(PartitionerType.FIFO, true)),
                                new QueueConfig(PartitionerType.FIFO, true)));
    // verify the value
    Assert.assertTrue(deqres.isEmpty());
    // verify the write
    Assert.assertArrayEquals(value, executor.execute(context, new Read(table, g, x)).getValue().get(x));
  }

  // test increment with return value
  @Test
  public void testIncrementWithReturn() throws OperationException {
    final String table = "tIWR";
    final byte[] first = {'f','r'};
    final byte[] second = {'s','r'};
    final byte[] a = {'a'};
    final byte[] b = {'b'};
    final byte[] c = {'c'};
    final byte[][] ab = {a,b};
    final byte[][] abc = {a,b,c};

    // write two out of three columns
    executor.commit(context, new Write(table, first, ab, new byte[][]{Bytes.toBytes(1L), Bytes.toBytes(10L)}));

    // start a transaction
    Transaction tx1 = executor.startTransaction(context);
    // increment these columns within the transaction
    Map<byte[], Long> res = executor.
      increment(context, tx1, new Increment(table, first, abc, new long[]{1, 2, 55}));
    // verify return values
    Assert.assertFalse(res.isEmpty());
    Assert.assertEquals(new Long(2L), res.get(a));
    Assert.assertEquals(new Long(12L), res.get(b));
    Assert.assertEquals(new Long(55L), res.get(c));
    // write to a new row and commit transaction
    executor.commit(context, tx1, batch(new Write(table, second, abc, new byte[][] {
      Bytes.toBytes(res.get(a)), Bytes.toBytes(res.get(b)), Bytes.toBytes(res.get(c)) })));

    // increment new row in own tx
    res = executor.increment(context, new Increment(table, second, abc, new long[]{1, 3, 11}));
    // verify return values
    Assert.assertFalse(res.isEmpty());
    Assert.assertEquals(new Long(3L), res.get(a));
    Assert.assertEquals(new Long(15L), res.get(b));
    Assert.assertEquals(new Long(66L), res.get(c));

    // read back values as bytes in own tx
    OperationResult<Map<byte[], byte[]>> res1 = executor.execute(context, new Read(table, second, abc));
    // verify values again as bytes
    Assert.assertFalse(res.isEmpty());
    Assert.assertEquals(3L, Bytes.toLong(res1.getValue().get(a)));
    Assert.assertEquals(15L, Bytes.toLong(res1.getValue().get(b)));
    Assert.assertEquals(66L, Bytes.toLong(res1.getValue().get(c)));
  }

  // test that operation on different tables but with same key do not cause write conflict
  @Test
  public void testNoConflictsIfDifferentTables() throws OperationException {
    final String t2 = "tNCIDT2";
    final String t3 = "tNCIDT3";
    final byte[] a = {'a'};
    final byte[] b = {'b'};

    // start three transactions
    Transaction tx1 = executor.startTransaction(context);
    Transaction tx2 = executor.startTransaction(context);
    Transaction tx3 = executor.startTransaction(context);

    // all transactions write the same row to different tables, one uses default table
    executor.execute(context, tx1, batch(new Write(a, b, b)));
    executor.execute(context, tx2, batch(new Write(t2, a, b, b)));
    executor.execute(context, tx3, batch(new Write(t3, a, b, b)));

    // commit all transactions, none should fail
    executor.commit(context, tx1); // succeeds anyway
    executor.commit(context, tx2); // no conflict between named table and default table
    executor.commit(context, tx3); // no conflict between two named tables
  }

  // test that operations fail if an invalid transaction is passed in
  @Test
  public void testInvalidTransactions() throws OperationException {

    final String table = "tIT";
    final byte[] a = {'a'};
    final byte[] b = {'b'};

    // start a transactions
    Transaction tx1 = executor.startTransaction(context);
    Transaction tx2 = executor.startTransaction(context);
    // execute some write
    executor.execute(context, tx1, batch(new Write(table, a, b, b)));
    // commit the first transaction, abort the second
    executor.commit(context, tx1);
    executor.abort(context, tx2);

    for (Transaction tx : Lists.newArrayList(tx1, tx2)) {

      // attempt to commit the transaction
      try {
        executor.commit(context, tx);
        fail("commit should fail for " + (tx == tx1 ? "committed" : "aborted") + " transaction");
      } catch (OperationException e) {
        if (e.getStatus() != StatusCode.INVALID_TRANSACTION) {
          throw e;
        }
      }

      // attempt to abort transaction
      try {
        executor.abort(context, tx);
        fail("abort should fail for " + (tx == tx1 ? "committed" : "aborted") + " transaction");
      } catch (OperationException e) {
        if (e.getStatus() != StatusCode.INVALID_TRANSACTION) {
          throw e;
        }
      }

      // attempt to execute write and commit transaction
      try {
        executor.commit(context, tx, batch(new Write(table, b, b, b)));
        fail("commit should fail for " + (tx == tx1 ? "committed" : "aborted") + " transaction");
      } catch (OperationException e) {
        if (e.getStatus() != StatusCode.INVALID_TRANSACTION) {
          throw e;
        }
      }
      // verify the write did not go through
      OperationResult<Map<byte[], byte[]>> result = executor.execute(context, new Read(table, b, b));
      assertTrue(result.isEmpty() || result.getValue().get(b) == null);

      // attempt to execute write with transaction
      try {
        executor.execute(context, tx, batch(new Write(table, b, b, b)));
        fail("write should fail for " + (tx == tx1 ? "committed" : "aborted") + " transaction");
      } catch (OperationException e) {
        if (e.getStatus() != StatusCode.INVALID_TRANSACTION) {
          throw e;
        }
      }
      // verify the write did not go through
      result = executor.execute(context, new Read(table, b, b));
      assertTrue(result.isEmpty() || result.getValue().get(b) == null);

      // attempt to execute increment with transaction
      try {
        executor.execute(context, tx, batch(new Increment(table, b, b, 1L)));
        fail("increment should fail for " + (tx == tx1 ? "committed" : "aborted") + " transaction");
      } catch (OperationException e) {
        if (e.getStatus() != StatusCode.INVALID_TRANSACTION) {
          throw e;
        }
      }
      // verify the write did not go through
      result = executor.execute(context, new Read(table, b, b));
      assertTrue(result.isEmpty() || result.getValue().get(b) == null);
    }
  }

  @Test
  public void testIncrementIgnoresInProgressXactions() throws OperationException {
    final String table = "tIIIPX";
    final byte[] r1 = { 'r', '1' };
    final byte[] c1 = { 'c', '1' };
    final byte[] one = com.continuuity.api.common.Bytes.toBytes(1L);

    // execute a write in a new xaction
    Transaction tx = executor.execute(context, null, batch(new Write(table, r1, c1, one)));
    // read from outside xaction -> not visible
    OperationResult<Map<byte[], byte[]>> result = executor.execute(context, new Read(table, r1, c1));
    assertTrue(result.isEmpty() || result.getValue().get(c1) == null);
    // increment outside xaction -> increments pre-xaction value
    Map<byte[], Long> iresult = executor.increment(context, new Increment(table, r1, c1, 4L));
    assertEquals(new Long(4L), iresult.get(c1));
    // commit should fail with conflict
    try {
      executor.commit(context, tx);
      fail("commit should fail due to write conflict");
    } catch (OperationException e) {
      if (e.getStatus() != StatusCode.WRITE_CONFLICT) {
        throw e;
      }
    }
  }
}<|MERGE_RESOLUTION|>--- conflicted
+++ resolved
@@ -116,16 +116,10 @@
     byte [] streamKey = Bytes.toBytes("stream://streamKey");
 
     QueueConfig config = new QueueConfig(PartitionerType.FIFO, true);
-<<<<<<< HEAD
     QueueConsumer qConsumer = new QueueConsumer(0, 0, 1, config);
     QueueConsumer sConsumer = new QueueConsumer(0, 0, 1, config);
-    this.executor.execute(context, null, new QueueAdmin.QueueConfigure(queueKey, qConsumer));
-    this.executor.execute(context, null, new QueueAdmin.QueueConfigure(streamKey, sConsumer));
-=======
-    QueueConsumer consumer = new QueueConsumer(0, 0, 1, config);
-    this.executor.execute(context, new QueueAdmin.QueueConfigure(queueKey, consumer));
-    this.executor.execute(context, new QueueAdmin.QueueConfigure(streamKey, consumer));
->>>>>>> b4245552
+    this.executor.execute(context, new QueueAdmin.QueueConfigure(queueKey, qConsumer));
+    this.executor.execute(context, new QueueAdmin.QueueConfigure(streamKey, sConsumer));
 
     // insert to all three types
     executor.commit(context, new Write(dataKey, kvcol, dataKey));
@@ -158,13 +152,8 @@
         ClearFabric.ToClear.QUEUES, ClearFabric.ToClear.STREAMS)));
 
     // everything is gone
-<<<<<<< HEAD
-    this.executor.execute(context, null, new QueueAdmin.QueueConfigure(queueKey, qConsumer));
-    this.executor.execute(context, null, new QueueAdmin.QueueConfigure(streamKey, sConsumer));
-=======
-    this.executor.execute(context, new QueueAdmin.QueueConfigure(queueKey, consumer));
-    this.executor.execute(context, new QueueAdmin.QueueConfigure(streamKey, consumer));
->>>>>>> b4245552
+    this.executor.execute(context, new QueueAdmin.QueueConfigure(queueKey, qConsumer));
+    this.executor.execute(context, new QueueAdmin.QueueConfigure(streamKey, sConsumer));
     assertTrue(executor.execute(context, new Read(dataKey, kvcol)).isEmpty());
     assertTrue(executor.execute(context,
         new QueueDequeue(queueKey, qConsumer, config)).isEmpty());
@@ -187,11 +176,7 @@
     executor.execute(context, new ClearFabric(ClearFabric.ToClear.STREAMS));
 
     // streams gone, queues and data remain
-<<<<<<< HEAD
-    this.executor.execute(context, null, new QueueAdmin.QueueConfigure(streamKey, sConsumer));
-=======
-    this.executor.execute(context, new QueueAdmin.QueueConfigure(streamKey, consumer));
->>>>>>> b4245552
+    this.executor.execute(context, new QueueAdmin.QueueConfigure(streamKey, sConsumer));
     assertArrayEquals(dataKey,
         executor.execute(context, new Read(dataKey, kvcol)).getValue().get(kvcol));
     assertTrue(Bytes.equals(queueKey, executor.execute(context,
@@ -204,11 +189,7 @@
         ClearFabric.ToClear.DATA, ClearFabric.ToClear.QUEUES)));
 
     // everything is gone
-<<<<<<< HEAD
-    this.executor.execute(context, null, new QueueAdmin.QueueConfigure(queueKey, qConsumer));
-=======
-    this.executor.execute(context, new QueueAdmin.QueueConfigure(queueKey, consumer));
->>>>>>> b4245552
+    this.executor.execute(context, new QueueAdmin.QueueConfigure(queueKey, qConsumer));
     assertTrue(executor.execute(context, new Read(dataKey, kvcol)).isEmpty());
     assertTrue(executor.execute(context,
         new QueueDequeue(queueKey, qConsumer, config)).isEmpty());
