package com.continuuity.api.data.dataset.table;

import com.continuuity.api.data.*;

import java.util.Map;

/**
 * This is the DataSet implementation of named tables. Other DataSets can be
 * defined by embedding instances Table (and other DataSets).
 *
 * A Table can execute operations on its data, including read, write,
 * delete etc. These operations can be performed in one of two ways:
 * <li>Synchronously: The operation is executed immediately against the
 *   data fabric, in its own transaction. This is supported for all types
 *   of operations. </li>
 * <li>Asynchronously: The operation is staged for execution as part of
 *   the transaction of the context in which this data set was
 *   instantiated (a flowlet, or a procedure). In this case,
 *   the actual execution is delegated to the context. This is useful
 *   when multiple operations, possibly over multiple table,
 *   must be performed atomically. This is only supported for write
 *   operations.</li>
 *
 * The Table relies on injection of the data fabric by the execution context.
 * (@see DataSet).
 */
public class Table extends DataSet {

  // this is the Table that executed the actual operations. using a delegate
  // allows us to inject a different implementation.
  private Table delegate = null;

  /**
   * Constructor by name
   * @param name the name of the table
   */
  public Table(String name) {
    super(name);
  }

  /**
   * Runtime initialization, only calls the super class
   * @param spec the data set spec for this data set
   */
  public Table(DataSetSpecification spec) {
    super(spec);
  }

  @Override
  public DataSetSpecification configure() {
    return new DataSetSpecification.Builder(this).create();
  }

  /**
   * helper to return the name of the physical table. currently the same as
   * the name of the (Table) data set.
   * @return the name of the underlying table in the data fabric
   */
  protected String tableName() {
    return this.getName();
  }

  /**
   * sets the Table to which all operations are delegated. This can be used
   * to inject different implementations.
   * @param table the implementation to delegate to
   */
  public void setDelegate(Table table) {
    this.delegate = table;
  }

  /**
   * Perform a read as a synchronous operation.
   * @param read a Read operation
   * @return the result of the read
   * @throws OperationException if the operation fails
   */
  public OperationResult<Map<byte[], byte[]>> read(@SuppressWarnings("unused") Read read) throws
      OperationException {
    if (null == this.delegate) {
      throw new IllegalStateException("Not supposed to call runtime methods at configuration time.");
    }
    return this.delegate.read(read);
  }

  /**
   * Add a write operation to the current transaction. The execution is
   * deferred until the time when the current transaction is executed and
   * (asynchronously) committed as a batch, by the executing context (a
   * flowlet or a query etc.)
   * @param op The write operation
   * @throws OperationException if something goes wrong
   *
   * TODO this method will be renamed to write() in the new flow system
   */
  // @Deprecated
  public void stage(WriteOperation op) throws OperationException {
    if (null == this.delegate) {
      throw new IllegalStateException("Not supposed to call runtime methods at configuration time.");
    }
    this.delegate.stage(op);
  }

  /**
   * Perform a write operation synchronously. It is executed immediately in
   * its own transaction, outside of the current transaction of the
   * execution context (flowlet, query, etc.).
   * @param op The write operation
   * @throws OperationException if something goes wrong
   *
   * TODO this method will go away with the new flow system
   */
  // @Deprecated
  public void exec(WriteOperation op) throws OperationException {
    if (null == this.delegate) {
      throw new IllegalStateException("Not supposed to call runtime methods at configuration time.");
    }
    this.delegate.exec(op);
  }

  /**
   * Returns a "closure", that is an encapsulated operation that,
   * when executed, returns a value that can be used by another operation.
   * The only supported type of closure at this time is an Incrememt: it
   * returns a long value, which can be used as a field value in a tuple.
   * @param op the increment operation, must be on a single column.
   * @return a closure encapsulating the increment operation
   * @throws OperationException if something goes wrong
   *
   * TODO this method will go away with the new flow system
   */
<<<<<<< HEAD
=======
  // @Deprecated
>>>>>>> caacfb91
  public Closure closure(Increment op) {
    if (null == this.delegate) {
      throw new IllegalStateException("Not supposed to call runtime methods at configuration time.");
    }
    return this.delegate.closure(op);
  }

}<|MERGE_RESOLUTION|>--- conflicted
+++ resolved
@@ -129,10 +129,7 @@
    *
    * TODO this method will go away with the new flow system
    */
-<<<<<<< HEAD
-=======
   // @Deprecated
->>>>>>> caacfb91
   public Closure closure(Increment op) {
     if (null == this.delegate) {
       throw new IllegalStateException("Not supposed to call runtime methods at configuration time.");
