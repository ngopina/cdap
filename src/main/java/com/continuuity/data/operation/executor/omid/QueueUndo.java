--- conflicted
+++ resolved
@@ -70,16 +70,10 @@
     }
 
     @Override
-<<<<<<< HEAD
     public void execute(QueueStateProxy queueStateProxy, Transaction transaction, TTQueueTable queueTable)
       throws OperationException {
       // No need to use queueStateProxy since there is no queue state associated with invalidate
-      queueTable.invalidate(queueName, entryPointers, transaction.getWriteVersion());
-=======
-    public void execute(TTQueueTable queueTable,
-        Transaction transaction) throws OperationException {
       queueTable.invalidate(queueName, entryPointers, transaction);
->>>>>>> 3b7d4eec
     }
   }
 
@@ -103,7 +97,6 @@
     }
 
     @Override
-<<<<<<< HEAD
     public void execute(QueueStateProxy queueStateProxy, final Transaction transaction, final TTQueueTable queueTable)
       throws OperationException {
       queueStateProxy.run(queueName, consumer,
@@ -112,13 +105,9 @@
                                            public void run(StatefulQueueConsumer statefulQueueConsumer)
                                              throws OperationException {
                                              queueTable.unack(queueName, entryPointers, statefulQueueConsumer,
-                                                              transaction.getReadPointer());
+                                                              transaction);
                                            }
                                          });
-=======
-    public void execute(TTQueueTable queueTable, Transaction transaction) throws OperationException {
-      queueTable.unack(queueName, entryPointers, consumer, transaction);
->>>>>>> 3b7d4eec
     }
   }
 }