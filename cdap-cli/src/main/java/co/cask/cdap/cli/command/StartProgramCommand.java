/*
 * Copyright © 2014 Cask Data, Inc.
 *
 * Licensed under the Apache License, Version 2.0 (the "License"); you may not
 * use this file except in compliance with the License. You may obtain a copy of
 * the License at
 *
 * http://www.apache.org/licenses/LICENSE-2.0
 *
 * Unless required by applicable law or agreed to in writing, software
 * distributed under the License is distributed on an "AS IS" BASIS, WITHOUT
 * WARRANTIES OR CONDITIONS OF ANY KIND, either express or implied. See the
 * License for the specific language governing permissions and limitations under
 * the License.
 */

package co.cask.cdap.cli.command;

import co.cask.cdap.cli.ArgumentName;
import co.cask.cdap.cli.CLIConfig;
import co.cask.cdap.cli.ElementType;
import co.cask.cdap.cli.english.Article;
import co.cask.cdap.cli.english.Fragment;
import co.cask.cdap.cli.exception.CommandInputError;
import co.cask.cdap.cli.util.AbstractAuthCommand;
import co.cask.cdap.cli.util.ArgumentParser;
import co.cask.cdap.client.ProgramClient;
import co.cask.cdap.proto.Id;
import co.cask.common.cli.Arguments;
import com.google.gson.Gson;

import java.io.PrintStream;
import java.util.Map;

/**
 * Starts a program.
 */
public class StartProgramCommand extends AbstractAuthCommand {
  private static final Gson GSON = new Gson();

  protected final ElementType elementType;
  private final ProgramClient programClient;

  protected boolean isDebug = false;

  public StartProgramCommand(ElementType elementType, ProgramClient programClient, CLIConfig cliConfig) {
    super(cliConfig);
    this.elementType = elementType;
    this.programClient = programClient;
  }

  @Override
  public void perform(Arguments arguments, PrintStream output) throws Exception {
    String[] programIdParts = arguments.get(elementType.getArgumentName().toString()).split("\\.");
    if (programIdParts.length < 2) {
      throw new CommandInputError(this);
    }

    String appId = programIdParts[0];
    String programName = programIdParts[1];
    Id.Program programId = Id.Program.from(cliConfig.getCurrentNamespace(), appId,
                                           elementType.getProgramType(), programName);

    String runtimeArgsString = arguments.get(ArgumentName.RUNTIME_ARGS.toString(), "");
    if (runtimeArgsString == null || runtimeArgsString.isEmpty()) {
      // run with stored runtime args
<<<<<<< HEAD
      programClient.start(programId);
      runtimeArgsString = GSON.toJson(programClient.getRuntimeArgs(programId));
=======
      programClient.start(appId, elementType.getProgramType(), programId, isDebug);
      runtimeArgsString = GSON.toJson(programClient.getRuntimeArgs(appId, elementType.getProgramType(), programId));
>>>>>>> 7f1ab219
      output.printf("Successfully started %s '%s' of application '%s' with stored runtime arguments '%s'\n",
                    elementType.getTitleName(), programId, appId, runtimeArgsString);
    } else {
      // run with user-provided runtime args
      Map<String, String> runtimeArgs = ArgumentParser.parseMap(runtimeArgsString);
<<<<<<< HEAD
      programClient.start(programId, runtimeArgs);
=======
      programClient.start(appId, elementType.getProgramType(), programId, isDebug, runtimeArgs);
>>>>>>> 7f1ab219
      output.printf("Successfully started %s '%s' of application '%s' with provided runtime arguments '%s'\n",
                    elementType.getTitleName(), programId, appId, runtimeArgsString);
    }

  }

  @Override
  public String getPattern() {
    return String.format("start %s <%s> [<%s>]", elementType.getName(), elementType.getArgumentName(),
                         ArgumentName.RUNTIME_ARGS);
  }

  @Override
  public String getDescription() {
    return "Starts " + Fragment.of(Article.A, elementType.getTitleName()) + "." +
      " <" + ArgumentName.RUNTIME_ARGS + "> is specified in the format \"key1=a key2=b\".";
  }
}<|MERGE_RESOLUTION|>--- conflicted
+++ resolved
@@ -64,23 +64,14 @@
     String runtimeArgsString = arguments.get(ArgumentName.RUNTIME_ARGS.toString(), "");
     if (runtimeArgsString == null || runtimeArgsString.isEmpty()) {
       // run with stored runtime args
-<<<<<<< HEAD
-      programClient.start(programId);
+      programClient.start(programId, isDebug);
       runtimeArgsString = GSON.toJson(programClient.getRuntimeArgs(programId));
-=======
-      programClient.start(appId, elementType.getProgramType(), programId, isDebug);
-      runtimeArgsString = GSON.toJson(programClient.getRuntimeArgs(appId, elementType.getProgramType(), programId));
->>>>>>> 7f1ab219
       output.printf("Successfully started %s '%s' of application '%s' with stored runtime arguments '%s'\n",
                     elementType.getTitleName(), programId, appId, runtimeArgsString);
     } else {
       // run with user-provided runtime args
       Map<String, String> runtimeArgs = ArgumentParser.parseMap(runtimeArgsString);
-<<<<<<< HEAD
-      programClient.start(programId, runtimeArgs);
-=======
-      programClient.start(appId, elementType.getProgramType(), programId, isDebug, runtimeArgs);
->>>>>>> 7f1ab219
+      programClient.start(programId, isDebug, runtimeArgs);
       output.printf("Successfully started %s '%s' of application '%s' with provided runtime arguments '%s'\n",
                     elementType.getTitleName(), programId, appId, runtimeArgsString);
     }
