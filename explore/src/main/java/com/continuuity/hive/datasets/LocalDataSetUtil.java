--- conflicted
+++ resolved
@@ -45,12 +45,7 @@
   public LocalDataSetUtil(CConfiguration conf) {
     this.configuration = conf;
     this.locationFactory = new LocalLocationFactory(new File(configuration.get(Constants.CFG_LOCAL_DATA_DIR)));
-<<<<<<< HEAD
-    // todo tx system client should be injected
-    this.txClient = new InMemoryTxSystemClient(LocalHiveServer.getInMemoryTransactionManager());
-=======
     this.txClient = LocalHiveServer.getTransactionSystemClient();
->>>>>>> 821527a4
     this.discoveryClient = LocalHiveServer.getDiscoveryServiceClient();
   }
 
