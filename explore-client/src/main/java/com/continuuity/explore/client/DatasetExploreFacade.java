--- conflicted
+++ resolved
@@ -21,10 +21,7 @@
 import com.continuuity.common.conf.Constants;
 import com.continuuity.explore.service.ExploreException;
 import com.continuuity.explore.service.HandleNotFoundException;
-<<<<<<< HEAD
-=======
 import com.continuuity.explore.service.UnexpectedQueryStatusException;
->>>>>>> cf442939
 import com.continuuity.internal.io.ReflectionSchemaGenerator;
 import com.continuuity.internal.io.Schema;
 import com.continuuity.internal.io.UnsupportedTypeException;
@@ -71,26 +68,9 @@
       return;
     }
 
-<<<<<<< HEAD
-    QueryHandle handle = exploreClient.enableExplore(datasetInstance);
-    try {
-      QueryStatus status = ExploreClientUtil.waitForCompletionStatus(exploreClient, handle, 200,
-                                                                     TimeUnit.MILLISECONDS, 50);
-
-      if (status.getStatus() != QueryStatus.OpStatus.FINISHED) {
-        LOG.error("Enable explore did not finish successfully for dataset instance {}. Got final state - {}",
-                  datasetInstance, status.getStatus());
-        throw new ExploreException("Cannot enable explore for dataset instance " + datasetInstance);
-      }
-    } catch (HandleNotFoundException e) {
-      // Cannot happen unless explore server restarted.
-      LOG.error("Error running enable explore", e);
-      throw Throwables.propagate(e);
-=======
     ListenableFuture<Void> futureSuccess = exploreClient.enableExplore(datasetInstance);
     try {
       futureSuccess.get(20, TimeUnit.SECONDS);
->>>>>>> cf442939
     } catch (InterruptedException e) {
       LOG.error("Caught exception", e);
       Thread.currentThread().interrupt();
@@ -126,26 +106,9 @@
       return;
     }
 
-<<<<<<< HEAD
-    QueryHandle handle = exploreClient.disableExplore(datasetInstance);
-    try {
-      QueryStatus status = ExploreClientUtil.waitForCompletionStatus(exploreClient, handle, 200,
-                                                                     TimeUnit.MILLISECONDS, 50);
-
-      if (status.getStatus() != QueryStatus.OpStatus.FINISHED) {
-        LOG.error("Disable explore did not finish successfully for dataset instance {}. Got final state - {}",
-                  datasetInstance, status.getStatus());
-        throw new ExploreException("Cannot disable explore for dataset instance " + datasetInstance);
-      }
-    } catch (HandleNotFoundException e) {
-      // Cannot happen unless explore server restarted.
-      LOG.error("Error running disable explore", e);
-      throw Throwables.propagate(e);
-=======
     ListenableFuture<Void> futureSuccess = exploreClient.disableExplore(datasetInstance);
     try {
       futureSuccess.get(20, TimeUnit.SECONDS);
->>>>>>> cf442939
     } catch (InterruptedException e) {
       LOG.error("Caught exception", e);
       Thread.currentThread().interrupt();
