/*
 * Copyright 2015 Cask Data, Inc.
 *
 * Licensed under the Apache License, Version 2.0 (the "License"); you may not
 * use this file except in compliance with the License. You may obtain a copy of
 * the License at
 *
 * http://www.apache.org/licenses/LICENSE-2.0
 *
 * Unless required by applicable law or agreed to in writing, software
 * distributed under the License is distributed on an "AS IS" BASIS, WITHOUT
 * WARRANTIES OR CONDITIONS OF ANY KIND, either express or implied. See the
 * License for the specific language governing permissions and limitations under
 * the License.
 */

package co.cask.cdap.metrics.store.cube;

import co.cask.cdap.metrics.store.timeseries.Fact;
import co.cask.cdap.metrics.store.timeseries.FactScan;
import co.cask.cdap.metrics.store.timeseries.FactScanResult;
import co.cask.cdap.metrics.store.timeseries.FactScanner;
import co.cask.cdap.metrics.store.timeseries.FactTable;
import co.cask.cdap.metrics.store.timeseries.MeasureType;
import co.cask.cdap.metrics.store.timeseries.TagValue;
import co.cask.cdap.metrics.store.timeseries.TimeValue;
import com.google.common.collect.HashBasedTable;
import com.google.common.collect.Lists;
import com.google.common.collect.Maps;
import com.google.common.collect.Table;

import java.util.Collection;
import java.util.Collections;
import java.util.List;
import java.util.Map;
import javax.annotation.Nullable;

/**
 * Default implementation of {@link Cube}.
 */
public class DefaultCube implements Cube {
  private final Map<Integer, FactTable> resolutionToFactTable;

  private final Collection<? extends Aggregation> aggregations;

  public DefaultCube(int[] resolutions, FactTableSupplier factTableSupplier,
                     Collection<? extends Aggregation> aggregations) {
    this.aggregations = aggregations;
    this.resolutionToFactTable = Maps.newHashMap();
    for (int resolution : resolutions) {
      resolutionToFactTable.put(resolution, factTableSupplier.get(resolution, 3600));
    }
  }

  @Override
  public void add(CubeFact fact) throws Exception {
    List<Fact> facts = Lists.newArrayList();
    for (Aggregation agg : aggregations) {
      if (agg.accept(fact)) {
        List<TagValue> tagValues = Lists.newArrayList();
        for (String tagName : agg.getTagNames()) {
          tagValues.add(new TagValue(tagName, fact.getTagValues().get(tagName)));
        }
        facts.add(new Fact(tagValues, fact.getMeasureType(), fact.getMeasureName(), fact.getTimeValue()));
      }
    }

    for (FactTable table : resolutionToFactTable.values()) {
      table.add(facts);
    }
  }

  @Override
  public Collection<TimeSeries> query(CubeQuery query) throws Exception {
    /*
      CubeQuery example: "dataset read ops for app per dataset". Or:

      SELECT count('read.ops')                                     << measure name and type
      FROM Cube
      GROUP BY dataset,                                            << groupByTags
      WHERE namespace='ns1' AND app='myApp' AND program='myFlow'   << sliceByTags

      Execution:

      1) find aggregation to supply results

      Here, we need aggregation that has following dimensions: 'namespace', 'app', 'program', 'dataset'.

      Ideally (to reduce the scan range), 'dataset' should be in the end, other tags as close to the beginning
      as possible, and minimal number of other "unspecified" tags.

      Let's say we found aggregation: 'namespace', 'app', 'program', 'instance', 'dataset'

      2) build a scan in the aggregation

      For scan we set "any" into the dimension values that aggregation has but query doesn't define value for:

      'namespace'='ns1', 'app'='myApp', 'program'='myFlow', 'instance'=*, 'dataset'=*

      Plus specified measure & aggregation?:

      'measureName'='read.ops'
      'measureType'='COUNTER'

      3) While scanning build a table: tag values -> time -> value. Use measureType as values aggregate
         function if needed.
    */

    if (!resolutionToFactTable.containsKey(query.getResolution())) {
      throw new IllegalArgumentException("There's no data aggregated for specified resolution to satisfy the query: " +
                                           query.toString());
    }

    Aggregation agg = findAggregation(query);
    if (agg == null) {
      throw new IllegalArgumentException("There's no data aggregated for specified tags to satisfy the query: " +
                                           query.toString());
    }

    List<TagValue> tagValues = Lists.newArrayList();
    for (String tagName : agg.getTagNames()) {
      // if not defined in query, will be set as null, which means "any"
      tagValues.add(new TagValue(tagName, query.getSliceByTags().get(tagName)));
    }

    FactScan scan = new FactScan(query.getStartTs(), query.getEndTs(), query.getMeasureName(), tagValues);
    FactTable table = resolutionToFactTable.get(query.getResolution());
    FactScanner scanner = table.scan(scan);
    Table<Map<String, String>, Long, Long> resultTable = getTimeSeries(query, scanner);
    return convertToQueryResult(query, resultTable);
  }

  @Override
<<<<<<< HEAD
  public Collection<TagValue> getNextTags(CubeExploreQuery query) throws Exception {
    return resolutionToFactTable.get(query.getResolution()).getNextTags(query.getTagValues(),
                                                                        query.getStartTs(), query.getEndTs());
  }

  @Override
  public Collection<String> getMeasureNames(CubeExploreQuery query) throws Exception {
    return resolutionToFactTable.get(query.getResolution()).getMeasureNames(query.getTagValues(),
                                                                            query.getStartTs(), query.getEndTs());
=======
  public void delete(CubeQuery query) throws Exception {
    //this may be very inefficient and its better to use TTL, this is to only support existing old functionality.
    List<TagValue> tagValues = Lists.newArrayList();
    // find all the aggregations that match the sliceByTags in the query and
    // use the tag values of the aggregation to delete entries in all the fact-tables.
    for (Aggregation agg : aggregations) {
      if (agg.getTagNames().containsAll(query.getSliceByTags().keySet())) {
        tagValues.clear();
        for (String tagName : agg.getTagNames()) {
          tagValues.add(new TagValue(tagName, query.getSliceByTags().get(tagName)));
        }
        for (FactTable factTable : resolutionToFactTable.values()) {
          FactScan scan = new FactScan(query.getStartTs(), query.getEndTs(), query.getMeasureName(), tagValues);
          factTable.delete(scan);
        }
      }
    }
>>>>>>> 28ac13f3
  }

  @Nullable
  private Aggregation findAggregation(CubeQuery query) {
    Aggregation currentBest = null;

    for (Aggregation agg : aggregations) {
      if (agg.getTagNames().containsAll(query.getGroupByTags()) &&
        agg.getTagNames().containsAll(query.getSliceByTags().keySet())) {

        // todo: choose aggregation smarter than just by number of tags :)
        if (currentBest == null || currentBest.getTagNames().size() > agg.getTagNames().size()) {
          currentBest = agg;
        }
      }
    }

    return currentBest;
  }

  private Table<Map<String, String>, Long, Long> getTimeSeries(CubeQuery query, FactScanner scanner) {
    // tag values -> time -> values
    Table<Map<String, String>, Long, Long> resultTable = HashBasedTable.create();
    while (scanner.hasNext()) {
      FactScanResult next = scanner.next();

      boolean skip = false;
      // using tree map, as we are using it as a key for a map
      Map<String, String> seriesTags = Maps.newTreeMap();
      for (String tagName : query.getGroupByTags()) {
        // todo: use Map<String, String> instead of List<TagValue> into a String, String, everywhere
        for (TagValue tagValue : next.getTagValues()) {
          if (tagName.equals(tagValue.getTagName())) {
            if (tagValue.getValue() == null) {
              // Currently, we do NOT return null as grouped by value.
              // Depending on whether tag is required or not the records with null value in it may or may not be in
              // aggregation. At this moment, the choosing of the aggregation for query doesn't look at this, so
              // potentially null may or may not be included in results, depending on the aggregation selected
              // querying. We don't want to produce inconsistent results varying due to different aggregations selected,
              // so don't return nulls in any of those cases.
              skip = true;
              continue;
            }
            seriesTags.put(tagName, tagValue.getValue());
            break;
          }
        }
      }

      if (skip) {
        continue;
      }

      for (TimeValue timeValue : next) {
        if (MeasureType.COUNTER == query.getMeasureType()) {
          Long value = resultTable.get(seriesTags, timeValue.getTimestamp());
          value = value == null ? 0 : value;
          value += timeValue.getValue();
          resultTable.put(seriesTags, timeValue.getTimestamp(), value);
        } else if (MeasureType.GAUGE == query.getMeasureType()) {
          resultTable.put(seriesTags, timeValue.getTimestamp(), timeValue.getValue());
        } else {
          // should never happen: developer error
          throw new RuntimeException("Unknown MeasureType: " + query.getMeasureType());
        }
      }
    }
    return resultTable;
  }

  private Collection<TimeSeries> convertToQueryResult(CubeQuery query,
                                                      Table<Map<String, String>, Long, Long> aggValuesToTimeValues) {

    List<TimeSeries> result = Lists.newArrayList();
    for (Map.Entry<Map<String, String>, Map<Long, Long>> row : aggValuesToTimeValues.rowMap().entrySet()) {
      List<TimeValue> timeValues = Lists.newArrayList();
      for (Map.Entry<Long, Long> timeValue : row.getValue().entrySet()) {
        timeValues.add(new TimeValue(timeValue.getKey(), timeValue.getValue()));
      }
      Collections.sort(timeValues);
      result.add(new TimeSeries(query.getMeasureName(), row.getKey(), timeValues));
    }

    return result;
  }
}<|MERGE_RESOLUTION|>--- conflicted
+++ resolved
@@ -131,7 +131,6 @@
   }
 
   @Override
-<<<<<<< HEAD
   public Collection<TagValue> getNextTags(CubeExploreQuery query) throws Exception {
     return resolutionToFactTable.get(query.getResolution()).getNextTags(query.getTagValues(),
                                                                         query.getStartTs(), query.getEndTs());
@@ -141,7 +140,8 @@
   public Collection<String> getMeasureNames(CubeExploreQuery query) throws Exception {
     return resolutionToFactTable.get(query.getResolution()).getMeasureNames(query.getTagValues(),
                                                                             query.getStartTs(), query.getEndTs());
-=======
+  }
+
   public void delete(CubeQuery query) throws Exception {
     //this may be very inefficient and its better to use TTL, this is to only support existing old functionality.
     List<TagValue> tagValues = Lists.newArrayList();
@@ -159,7 +159,6 @@
         }
       }
     }
->>>>>>> 28ac13f3
   }
 
   @Nullable
