--- conflicted
+++ resolved
@@ -26,11 +26,7 @@
 
   private final String description;
 
-<<<<<<< HEAD
-  // NOTE: the two below attributes are left for backwards compatibility
-=======
   // NOTE: the below attribute is left for backwards compatibility
->>>>>>> 7ccc787e
   private final String cronEntry;
 
   @Deprecated
@@ -40,11 +36,7 @@
     this.cronEntry = cronEntry;
   }
 
-<<<<<<< HEAD
-  Schedule(String name, String description) {
-=======
   protected Schedule(String name, String description) {
->>>>>>> 7ccc787e
     this.name = name;
     this.description = description;
     this.cronEntry = null;
