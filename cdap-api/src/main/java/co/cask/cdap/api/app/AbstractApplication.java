--- conflicted
+++ resolved
@@ -25,12 +25,7 @@
 import co.cask.cdap.api.mapreduce.MapReduce;
 import co.cask.cdap.api.schedule.SchedulableProgramType;
 import co.cask.cdap.api.schedule.Schedule;
-<<<<<<< HEAD
-import co.cask.cdap.api.schedule.StreamSizeSchedule;
-import co.cask.cdap.api.schedule.TimeSchedule;
-=======
 import co.cask.cdap.api.schedule.Schedules;
->>>>>>> 7ccc787e
 import co.cask.cdap.api.service.BasicService;
 import co.cask.cdap.api.service.Service;
 import co.cask.cdap.api.service.http.HttpServiceHandler;
@@ -240,7 +235,6 @@
    * @param schedule the schedule to be added for the Workflow
    * @param workflowName the name of the Workflow
    */
-  @Deprecated
   protected void scheduleWorkflow(Schedule schedule, String workflowName) {
     scheduleWorkflow(schedule, workflowName, Collections.<String, String>emptyMap());
   }
@@ -255,13 +249,8 @@
   @Deprecated
   protected void scheduleWorkflow(String scheduleName, String cronTab, String workflowName) {
     String scheduleDescription = scheduleName + " with crontab " + cronTab;
-<<<<<<< HEAD
-    scheduleWorkflow(new TimeSchedule(scheduleName, scheduleDescription, cronTab), workflowName,
-                     Collections.<String, String>emptyMap());
-=======
     scheduleWorkflow(Schedules.createTimeSchedule(scheduleName, scheduleDescription, cronTab),
                      workflowName, Collections.<String, String>emptyMap());
->>>>>>> 7ccc787e
   }
 
   /**
@@ -276,12 +265,8 @@
   protected void scheduleWorkflow(String scheduleName, String cronTab, String workflowName,
                                   Map<String, String> properties) {
     String scheduleDescription = scheduleName + " with crontab " + cronTab;
-<<<<<<< HEAD
-    scheduleWorkflow(new TimeSchedule(scheduleName, scheduleDescription, cronTab), workflowName, properties);
-=======
     scheduleWorkflow(Schedules.createTimeSchedule(scheduleName, scheduleDescription, cronTab),
                      workflowName, properties);
->>>>>>> 7ccc787e
   }
 
   /**
@@ -290,75 +275,7 @@
    * @param workflowName the name of the Workflow
    * @param properties properties to be added for the Schedule
    */
-  @Deprecated
   protected void scheduleWorkflow(Schedule schedule, String workflowName, Map<String, String> properties) {
     configurer.addSchedule(schedule, SchedulableProgramType.WORKFLOW, workflowName, properties);
   }
-
-  /**
-   * Schedules the specified {@link Workflow} using a time-based schedule.
-   * @param timeSchedule the time schedule to be added for the Workflow
-   * @param workflowName the name of the Workflow
-   */
-  protected void scheduleWorkflow(TimeSchedule timeSchedule, String workflowName) {
-    scheduleWorkflow(timeSchedule, workflowName, Collections.<String, String>emptyMap());
-  }
-
-  /**
-   * Schedules the specified {@link Workflow} using a time-based schedule.
-   * @param timeSchedule the time schedule to be added for the Workflow
-   * @param workflowName the name of the Workflow
-   * @param properties properties to be added for the Schedule
-   */
-  protected void scheduleWorkflow(TimeSchedule timeSchedule, String workflowName, Map<String, String> properties) {
-    configurer.addSchedule(timeSchedule, SchedulableProgramType.WORKFLOW, workflowName, properties);
-  }
-
-  /**
-   * Schedules the specified {@link Workflow} based on data availability in a {@link Stream}.
-   * @param scheduleName the name of the Schedule
-   * @param streamName the name of the Stream
-   * @param dataTriggerMB the amount of data the Stream has to ingest for the Workflow to be triggered
-   * @param workflowName the name of the Workflow
-   */
-  protected void scheduleWorkflow(String scheduleName, String streamName, int dataTriggerMB, String workflowName) {
-    scheduleWorkflow(scheduleName, streamName, dataTriggerMB, workflowName, Collections.<String, String>emptyMap());
-  }
-
-  /**
-   * Schedules the specified {@link Workflow} based on data availability in a {@link Stream}.
-   * @param scheduleName the name of the Schedule
-   * @param streamName the name of the Stream
-   * @param dataTriggerMB the amount of data the Stream has to ingest for the Workflow to be triggered
-   * @param workflowName the name of the Workflow
-   * @param properties properties to be added for the Schedule
-   */
-  protected void scheduleWorkflow(String scheduleName, String streamName, int dataTriggerMB,
-                                  String workflowName, Map<String, String> properties) {
-    String scheduleDescription = String.format("%s on stream %s with trigger %dMB", scheduleName, streamName,
-                                               dataTriggerMB);
-    scheduleWorkflow(new StreamSizeSchedule(scheduleName, scheduleDescription, streamName, dataTriggerMB),
-                     workflowName, properties);
-  }
-
-  /**
-   * Schedules the specified {@link Workflow} based on data availability in a {@link Stream}.
-   * @param streamSizeSchedule the schedule to be added for the Workflow
-   * @param workflowName the name of the Workflow
-   */
-  protected void scheduleWorkflow(StreamSizeSchedule streamSizeSchedule, String workflowName) {
-    scheduleWorkflow(streamSizeSchedule, workflowName, Collections.<String, String>emptyMap());
-  }
-
-  /**
-   * Schedules the specified {@link Workflow} based on data availability in a {@link Stream}.
-   * @param streamSizeSchedule the schedule to be added for the Workflow
-   * @param workflowName the name of the Workflow
-   * @param properties properties to be added for the Schedule
-   */
-  protected void scheduleWorkflow(StreamSizeSchedule streamSizeSchedule, String workflowName,
-                                  Map<String, String> properties) {
-    configurer.addSchedule(streamSizeSchedule, SchedulableProgramType.WORKFLOW, workflowName, properties);
-  }
-
 }